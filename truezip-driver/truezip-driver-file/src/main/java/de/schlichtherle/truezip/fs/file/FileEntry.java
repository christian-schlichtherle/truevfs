--- conflicted
+++ resolved
@@ -1,187 +1,170 @@
-/*
- * Copyright (C) 2011 Schlichtherle IT Services
- *
- * Licensed under the Apache License, Version 2.0 (the "License");
- * you may not use this file except in compliance with the License.
- * You may obtain a copy of the License at
- *
- *     http://www.apache.org/licenses/LICENSE-2.0
- *
- * Unless required by applicable law or agreed to in writing, software
- * distributed under the License is distributed on an "AS IS" BASIS,
- * WITHOUT WARRANTIES OR CONDITIONS OF ANY KIND, either express or implied.
- * See the License for the specific language governing permissions and
- * limitations under the License.
- */
-package de.schlichtherle.truezip.fs.file;
-
-import de.schlichtherle.truezip.entry.Entry;
-import static de.schlichtherle.truezip.entry.Entry.Access.*;
-import de.schlichtherle.truezip.fs.FsEntry;
-import de.schlichtherle.truezip.fs.FsEntryName;
-import static de.schlichtherle.truezip.fs.FsEntryName.*;
-import de.schlichtherle.truezip.fs.FsOutputOption;
-import static de.schlichtherle.truezip.fs.FsOutputOptions.*;
-import de.schlichtherle.truezip.socket.IOEntry;
-import de.schlichtherle.truezip.socket.InputSocket;
-import de.schlichtherle.truezip.socket.OutputSocket;
-import de.schlichtherle.truezip.util.BitField;
-import de.schlichtherle.truezip.util.Pool.Releasable;
-import edu.umd.cs.findbugs.annotations.CheckForNull;
-import edu.umd.cs.findbugs.annotations.DefaultAnnotation;
-import edu.umd.cs.findbugs.annotations.NonNull;
-import edu.umd.cs.findbugs.annotations.Nullable;
-import java.io.File;
-import static java.io.File.*;
-import java.io.IOException;
-import java.util.Arrays;
-import java.util.Collections;
-import java.util.HashSet;
-import java.util.Set;
-import net.jcip.annotations.Immutable;
-
-/**
- * Adapts a {@link File} instance to a {@link FsEntry}.
- *
- * @author Christian Schlichtherle
- * @version $Id$
- */
-@Immutable
-@DefaultAnnotation(NonNull.class)
-@edu.umd.cs.findbugs.annotations.SuppressWarnings("JCIP_FIELD_ISNT_FINAL_IN_IMMUTABLE_CLASS")
-class FileEntry
-extends FsEntry
-implements IOEntry<FileEntry>, Releasable<IOException> {
-
-<<<<<<< HEAD
-    private static final File CURRENT_DIRECTORY = new File("");
-=======
-    private static final File CURRENT_DIRECTORY = new File(".");
->>>>>>> 8540a8e6
-
-    private final File file;
-    private final String name;
-    volatile @CheckForNull TempFilePool pool;
-
-    FileEntry(final File file) {
-        assert null != file;
-        this.file = file;
-        this.name = file.toString(); // deliberately breaks contract for FsEntry.getName()
-    }
-
-    FileEntry(final File file, final FsEntryName name) {
-        assert null != file;
-        this.file = new File(file, name.getPath());
-        this.name = name.toString();
-    }
-
-    public final FileEntry createTempFile() throws IOException {
-        TempFilePool pool = this.pool;
-<<<<<<< HEAD
-        if (null == pool)
-            pool = this.pool = new TempFilePool(getRealParent(file));
-        return pool.allocate();
-    }
-
-    private static File getRealParent(File path) {
-        File parent = path.getParentFile();
-        return null != parent ? parent : CURRENT_DIRECTORY;
-    }
-
-=======
-        if (null == pool) {
-            final File file = this.file;
-            final File dir = getParent(file);
-            final String suffix = getSuffix(file);
-            pool = this.pool = new TempFilePool(dir, suffix);
-        }
-        return pool.allocate();
-    }
-
-    private static File getParent(final File file) {
-        final File parent = file.getParentFile();
-        return null != parent ? parent : CURRENT_DIRECTORY;
-    }
-
-    private static @Nullable String getSuffix(final File file) {
-        final String name = file.getName();
-        final int i = name.indexOf('.');
-        return -1 == i ? null : name.substring(i);
-    }
-
->>>>>>> 8540a8e6
-    @Override
-    public void release() throws IOException {
-    }
-
-    /** Returns the decorated file. */
-    final File getFile() {
-        return file;
-    }
-
-    @Override
-    public final String getName() {
-        return name.replace(separatorChar, SEPARATOR_CHAR); // postfix
-    }
-
-    @Override
-    @SuppressWarnings("unchecked")
-    public final Set<Type> getTypes() {
-        if (file.isFile())
-            return FILE_TYPE_SET;
-        else if (file.isDirectory())
-            return DIRECTORY_TYPE_SET;
-        else if (file.exists())
-            return SPECIAL_TYPE_SET;
-        else
-            return Collections.EMPTY_SET;
-    }
-
-    @Override
-    public final boolean isType(final Type type) {
-        switch (type) {
-        case FILE:
-            return file.isFile();
-        case DIRECTORY:
-            return file.isDirectory();
-        case SPECIAL:
-            return file.exists() && !file.isFile() && !file.isDirectory();
-        default:
-            return false;
-        }
-    }
-
-    @Override
-    public final long getSize(final Size type) {
-        return file.exists() ? file.length() : UNKNOWN;
-    }
-
-    @Override
-    public final long getTime(Access type) {
-        return WRITE == type && file.exists() ? file.lastModified() : UNKNOWN;
-    }
-
-    @Override
-    public final @Nullable Set<String> getMembers() {
-        final String[] list = file.list();
-        return null == list
-                ? null
-                : new HashSet<String>(Arrays.asList(list));
-    }
-
-    @Override
-    public final InputSocket<FileEntry> getInputSocket() {
-        return new FileInputSocket(this);
-    }
-
-    @Override
-    public final OutputSocket<FileEntry> getOutputSocket() {
-        return new FileOutputSocket(this, NO_OUTPUT_OPTIONS, null);
-    }
-
-    final OutputSocket<FileEntry> getOutputSocket(
-            BitField<FsOutputOption> options,
-            @CheckForNull Entry template) {
-        return new FileOutputSocket(this, options, template);
-    }
-}
+/*
+ * Copyright (C) 2011 Schlichtherle IT Services
+ *
+ * Licensed under the Apache License, Version 2.0 (the "License");
+ * you may not use this file except in compliance with the License.
+ * You may obtain a copy of the License at
+ *
+ *     http://www.apache.org/licenses/LICENSE-2.0
+ *
+ * Unless required by applicable law or agreed to in writing, software
+ * distributed under the License is distributed on an "AS IS" BASIS,
+ * WITHOUT WARRANTIES OR CONDITIONS OF ANY KIND, either express or implied.
+ * See the License for the specific language governing permissions and
+ * limitations under the License.
+ */
+package de.schlichtherle.truezip.fs.file;
+
+import de.schlichtherle.truezip.entry.Entry;
+import static de.schlichtherle.truezip.entry.Entry.Access.*;
+import de.schlichtherle.truezip.fs.FsEntry;
+import de.schlichtherle.truezip.fs.FsEntryName;
+import static de.schlichtherle.truezip.fs.FsEntryName.*;
+import de.schlichtherle.truezip.fs.FsOutputOption;
+import static de.schlichtherle.truezip.fs.FsOutputOptions.*;
+import de.schlichtherle.truezip.socket.IOEntry;
+import de.schlichtherle.truezip.socket.InputSocket;
+import de.schlichtherle.truezip.socket.OutputSocket;
+import de.schlichtherle.truezip.util.BitField;
+import de.schlichtherle.truezip.util.Pool.Releasable;
+import edu.umd.cs.findbugs.annotations.CheckForNull;
+import edu.umd.cs.findbugs.annotations.DefaultAnnotation;
+import edu.umd.cs.findbugs.annotations.NonNull;
+import edu.umd.cs.findbugs.annotations.Nullable;
+import java.io.File;
+import static java.io.File.*;
+import java.io.IOException;
+import java.util.Arrays;
+import java.util.Collections;
+import java.util.HashSet;
+import java.util.Set;
+import net.jcip.annotations.Immutable;
+
+/**
+ * Adapts a {@link File} instance to a {@link FsEntry}.
+ *
+ * @author Christian Schlichtherle
+ * @version $Id$
+ */
+@Immutable
+@DefaultAnnotation(NonNull.class)
+@edu.umd.cs.findbugs.annotations.SuppressWarnings("JCIP_FIELD_ISNT_FINAL_IN_IMMUTABLE_CLASS")
+class FileEntry
+extends FsEntry
+implements IOEntry<FileEntry>, Releasable<IOException> {
+
+    private static final File CURRENT_DIRECTORY = new File(".");
+
+    private final File file;
+    private final String name;
+    volatile @CheckForNull TempFilePool pool;
+
+    FileEntry(final File file) {
+        assert null != file;
+        this.file = file;
+        this.name = file.toString(); // deliberately breaks contract for FsEntry.getName()
+    }
+
+    FileEntry(final File file, final FsEntryName name) {
+        assert null != file;
+        this.file = new File(file, name.getPath());
+        this.name = name.toString();
+    }
+
+    public final FileEntry createTempFile() throws IOException {
+        TempFilePool pool = this.pool;
+        if (null == pool) {
+            final File file = this.file;
+            final File dir = getParent(file);
+            final String suffix = getSuffix(file);
+            pool = this.pool = new TempFilePool(dir, suffix);
+        }
+        return pool.allocate();
+    }
+
+    private static File getParent(final File file) {
+        final File parent = file.getParentFile();
+        return null != parent ? parent : CURRENT_DIRECTORY;
+    }
+
+    private static @Nullable String getSuffix(final File file) {
+        final String name = file.getName();
+        final int i = name.indexOf('.');
+        return -1 == i ? null : name.substring(i);
+    }
+
+    @Override
+    public void release() throws IOException {
+    }
+
+    /** Returns the decorated file. */
+    final File getFile() {
+        return file;
+    }
+
+    @Override
+    public final String getName() {
+        return name.replace(separatorChar, SEPARATOR_CHAR); // postfix
+    }
+
+    @Override
+    @SuppressWarnings("unchecked")
+    public final Set<Type> getTypes() {
+        if (file.isFile())
+            return FILE_TYPE_SET;
+        else if (file.isDirectory())
+            return DIRECTORY_TYPE_SET;
+        else if (file.exists())
+            return SPECIAL_TYPE_SET;
+        else
+            return Collections.EMPTY_SET;
+    }
+
+    @Override
+    public final boolean isType(final Type type) {
+        switch (type) {
+        case FILE:
+            return file.isFile();
+        case DIRECTORY:
+            return file.isDirectory();
+        case SPECIAL:
+            return file.exists() && !file.isFile() && !file.isDirectory();
+        default:
+            return false;
+        }
+    }
+
+    @Override
+    public final long getSize(final Size type) {
+        return file.exists() ? file.length() : UNKNOWN;
+    }
+
+    @Override
+    public final long getTime(Access type) {
+        return WRITE == type && file.exists() ? file.lastModified() : UNKNOWN;
+    }
+
+    @Override
+    public final @Nullable Set<String> getMembers() {
+        final String[] list = file.list();
+        return null == list
+                ? null
+                : new HashSet<String>(Arrays.asList(list));
+    }
+
+    @Override
+    public final InputSocket<FileEntry> getInputSocket() {
+        return new FileInputSocket(this);
+    }
+
+    @Override
+    public final OutputSocket<FileEntry> getOutputSocket() {
+        return new FileOutputSocket(this, NO_OUTPUT_OPTIONS, null);
+    }
+
+    final OutputSocket<FileEntry> getOutputSocket(
+            BitField<FsOutputOption> options,
+            @CheckForNull Entry template) {
+        return new FileOutputSocket(this, options, template);
+    }
+}