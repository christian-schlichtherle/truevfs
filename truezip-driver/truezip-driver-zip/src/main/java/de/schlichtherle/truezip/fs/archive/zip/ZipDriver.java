--- conflicted
+++ resolved
@@ -1,361 +1,357 @@
-/*
- * Copyright (C) 2009-2011 Schlichtherle IT Services
- *
- * Licensed under the Apache License, Version 2.0 (the "License");
- * you may not use this file except in compliance with the License.
- * You may obtain a copy of the License at
- *
- *     http://www.apache.org/licenses/LICENSE-2.0
- *
- * Unless required by applicable law or agreed to in writing, software
- * distributed under the License is distributed on an "AS IS" BASIS,
- * WITHOUT WARRANTIES OR CONDITIONS OF ANY KIND, either express or implied.
- * See the License for the specific language governing permissions and
- * limitations under the License.
- */
-package de.schlichtherle.truezip.fs.archive.zip;
-
-import de.schlichtherle.truezip.entry.Entry;
-import static de.schlichtherle.truezip.entry.Entry.Access.*;
-import static de.schlichtherle.truezip.entry.Entry.Size.*;
-import de.schlichtherle.truezip.entry.Entry.Type;
-import de.schlichtherle.truezip.fs.FsController;
-import de.schlichtherle.truezip.fs.FsEntryName;
-import de.schlichtherle.truezip.fs.FsModel;
-import de.schlichtherle.truezip.fs.FsOutputOption;
-import static de.schlichtherle.truezip.fs.FsOutputOption.*;
-import de.schlichtherle.truezip.fs.archive.FsCharsetArchiveDriver;
-import de.schlichtherle.truezip.fs.archive.FsMultiplexedOutputShop;
-import de.schlichtherle.truezip.rof.ReadOnlyFile;
-import de.schlichtherle.truezip.socket.IOPool;
-import de.schlichtherle.truezip.socket.IOPoolProvider;
-import de.schlichtherle.truezip.socket.InputShop;
-import de.schlichtherle.truezip.socket.InputSocket;
-import de.schlichtherle.truezip.socket.OutputShop;
-import de.schlichtherle.truezip.socket.OutputSocket;
-import de.schlichtherle.truezip.util.BitField;
-import de.schlichtherle.truezip.zip.ZipEntry;
-import static de.schlichtherle.truezip.zip.ZipEntry.*;
-import de.schlichtherle.truezip.zip.ZipEntryFactory;
-import edu.umd.cs.findbugs.annotations.CheckForNull;
-import edu.umd.cs.findbugs.annotations.DefaultAnnotation;
-import edu.umd.cs.findbugs.annotations.NonNull;
-import java.io.CharConversionException;
-import java.io.IOException;
-import java.io.OutputStream;
-import java.nio.charset.Charset;
-import java.util.zip.Deflater;
-import net.jcip.annotations.Immutable;
-
-/**
- * An archive driver which builds ZIP files.
- * Do <em>not</em> use this driver for custom application file formats
- * - use {@link JarDriver} instead!
- * <p>
- * This driver does <em>not</em> check the CRC value of any entries in existing
- * archives
- * - use {@link CheckedZipDriver} instead!
- *
- * @see     CheckedZipDriver
- * @author  Christian Schlichtherle
- * @version $Id$
- */
-@Immutable
-@DefaultAnnotation(NonNull.class)
-public class ZipDriver
-extends FsCharsetArchiveDriver<ZipArchiveEntry>
-implements ZipEntryFactory<ZipArchiveEntry> {
-
-    /**
-     * The default character set for entry names and comments, which is
-     * {@code "IBM437"}.
-     */
-    private static final Charset ZIP_CHARSET = Charset.forName("IBM437");
-
-    private final IOPoolProvider provider;
-
-    /**
-     * Equivalent to
-     * {@link ZipDriver#ZipDriver(IOPoolProvider, Charset) new ZipDriver(provider, ZIP_CHARSET)}.
-     */
-    public ZipDriver(final IOPoolProvider provider) {
-        this(provider, ZIP_CHARSET);
-    }
-
-    /**
-     * Constructs a new ZIP driver.
-     *
-     * @param provider the I/O pool service to use for allocating temporary I/O
-     *        entries.
-     * @param charset the character set to use for entry names and comments.
-     */
-    protected ZipDriver(final IOPoolProvider provider, Charset charset) {
-        super(charset);
-        if (null == provider)
-            throw new NullPointerException();
-        this.provider = provider;
-    }
-
-    /**
-     * {@inheritDoc}
-     *
-     * @return The implementation in the class {@link ZipDriver} returns
-     *         {@code true} because when reading a ZIP file sequentially,
-     *         each ZIP entry should &quot;override&quot; any previously read
-     *         ZIP entry with an equal name.
-     *         This holds true even if the central directory is used to access
-     *         the ZIP entries in random order.
-     */
-    @Override
-    public boolean getRedundantContentSupport() {
-        return true;
-    }
-
-    /**
-     * {@inheritDoc}
-     *
-     * @return The implementation in the class {@link ZipDriver} returns
-     *         {@code true} because when reading a ZIP file sequentially,
-     *         each ZIP entry should &quot;override&quot; any previously read
-     *         ZIP entry with an equal name.
-     *         This holds true even if the central directory is used to access
-     *         the ZIP entries in random order.
-     */
-    @Override
-    public boolean getRedundantMetaDataSupport() {
-        return true;
-    }
-
-    @Override
-    protected final IOPool<?> getPool() {
-        return provider.get();
-    }
-
-    /**
-     * Returns the value of the property {@code preambled}.
-     * If this is {@code true}, then a ZIP file is allowed to contain arbitrary
-     * data as its preamble before the actual ZIP file data.
-     * Self Extracting Archives typically use a preamble to store the
-     * application code that is required to extract the ZIP file contents.
-     * <p>
-     * Note that searching for a preamble can seriously degrade the performance
-     * if the file is not compatible to the ZIP File Format Specification.
-     * <p>
-     * The implementation in the class {@link ZipDriver} returns {@code false}.
-     *
-     * @return The value of the property {@code preambled}.
-     */
-    protected boolean getPreambled() {
-        return false;
-    }
-
-    /**
-     * Returns the value of the property {@code postambled}.
-     * If this is {@code true}, then a ZIP file is allowed to contain arbitrary
-     * length data as its postamble after the actual ZIP file data.
-     * <p>
-     * If this is {@code false}, then a ZIP file may still have a postamble.
-     * However, the postamble must not exceed 64KB size, including the End Of
-     * Central Directory record and thus the ZIP file comment.
-     * This causes the initial ZIP file compatibility test to fail fast if the
-     * file is not compatible to the ZIP File Format Specification.
-     * <p>
-     * Note that searching for an arbitrary length postamble can seriously
-     * degrade the performance if the file is not compatible to the ZIP File
-     * Format Specification.
-     * So this should be set to {@code true} only if Self Extracting Archives
-     * with very large postambles need to get supported.
-     * <p>
-     * The implementation in the class {@link ZipDriver} returns {@code false}.
-     *
-     * @return The value of the property {@code postambled}.
-     */
-    protected boolean getPostambled() {
-        return false;
-    }
-
-    /**
-     * Returns the value of the property {@code method}.
-     * This is the compression method to use when writing an entry to a ZIP
-     * output stream.
-     * <p>
-     * The implementation in the class {@link ZipDriver} returns
-     * {@link ZipEntry#DEFLATED}.
-     *
-     * @return The value of the property {@code method}.
-     */
-    protected int getMethod() {
-        return DEFLATED;
-    }
-
-    /**
-     * Returns the value of the property {@code level}.
-     * This is the compression level to use when deflating an entry to a ZIP
-     * output stream.
-     * <p>
-     * The implementation in the class {@link ZipDriver} returns
-     * {@link Deflater#BEST_COMPRESSION}.
-     *
-     * @return The value of the property {@code level}.
-     */
-    protected int getLevel() {
-        return Deflater.BEST_COMPRESSION;
-    }
-
-    /**
-     * {@inheritDoc}
-     * <p>
-     * The implementation in the class {@link ZipDriver} acquires a read only
-     * file from the given socket and forwards the call to
-     * {@link #newInputShop}.
-     */
-    @Override
-    public InputShop<ZipArchiveEntry> newInputShop(
-            final FsModel model,
-            final InputSocket<?> input)
-    throws IOException {
-        final ReadOnlyFile rof = input.newReadOnlyFile();
-        try {
-            return newInputShop(rof);
-        } catch (IOException ex) {
-            rof.close();
-            throw ex;
-        }
-    }
-
-    protected InputShop<ZipArchiveEntry> newInputShop(ReadOnlyFile rof)
-    throws IOException {
-        return new ZipInputShop(this, rof);
-    }
-
-    /**
-     * This implementation modifies {@code options} in the following way before
-     * it forwards the call to {@code controller}:
-     * <ol>
-     * <li>{@link FsOutputOption#STORE} is set.
-     * <li>If {@link FsOutputOption#GROW} is set, {@link FsOutputOption#APPEND}
-     *     gets set too, and {@link FsOutputOption#CACHE} gets cleared.
-     * </ol>
-     * <p>
-     * The resulting output socket is then wrapped in a private nested class
-     * for an upcast in {@link #newOutputShop}.
-     * Thus, when overriding this method, {@link #newOutputShop} should get
-     * overridden, too.
-     * Otherwise, a class cast exception will get thrown in
-     * {@link #newOutputShop}.
-     */
-    @Override
-    public OptionOutputSocket getOutputSocket(
-            final FsController<?> controller,
-            final FsEntryName name,
-            final BitField<FsOutputOption> options,
-            final @CheckForNull Entry template) {
-        // Leave FsOutputOption.COMPRESS untouched - the driver shall be given
-        // opportunity to apply its own preferences to sort out such a conflict.
-<<<<<<< HEAD
-        return controller.getOutputSocket(name, options.set(STORE), template);
-=======
-        BitField<FsOutputOption> options2 = options.set(STORE);
-        if (options2.get(GROW))
-            options2 = options2.set(APPEND).clear(CACHE);
-        return new OptionOutputSocket(
-                controller.getOutputSocket(name, options2, template),
-                options); // use original options!
-    }
-
-    /**
-     * This implementation first checks if {@link FsOutputOption#GROW} is set
-     * for the given {@code output} socket.
-     * If this is the case and the given {@code source} is not {@code null},
-     * then it's marked for appending to it.
-     * Then, an output stream is acquired from the given {@code output} socket
-     * and the parameters are forwarded to {@link #newOutputShop(FsModel, OptionOutputSocket, ZipInputShop)}
-     * and the result gets wrapped in a new {@link FsMultiplexedOutputShop}
-     * which uses the current {@link #getPool}.
-     */
-    @Override
-    public final OutputShop<ZipArchiveEntry> newOutputShop(
-            final FsModel model,
-            final OutputSocket<?> output,
-            final @CheckForNull InputShop<ZipArchiveEntry> source)
-    throws IOException {
-        return newOutputShop0(
-                model,
-                (OptionOutputSocket) output,
-                (ZipInputShop) source);
-    }
-
-    private OutputShop<ZipArchiveEntry> newOutputShop0(
-            final FsModel model,
-            final OptionOutputSocket output,
-            final @CheckForNull ZipInputShop source)
-    throws IOException {
-        final BitField<FsOutputOption> options = output.getOptions();
-        if (null != source)
-            source.setAppendee(options.get(GROW));
-        return newOutputShop(model, output, source);
-    }
-
-    protected OutputShop<ZipArchiveEntry> newOutputShop(
-            final FsModel model,
-            final OptionOutputSocket output,
-            final @CheckForNull ZipInputShop source)
-    throws IOException {
-        final OutputStream out = output.newOutputStream();
-        try {
-            return newOutputShop(out, source);
-        } catch (IOException ex) {
-            out.close();
-            throw ex;
-        }
-    }
-
-    protected OutputShop<ZipArchiveEntry> newOutputShop(
-            final OutputStream out,
-            final @CheckForNull ZipInputShop source)
-    throws IOException {
-        return new FsMultiplexedOutputShop<ZipArchiveEntry>(
-                new ZipOutputShop(this, out, source),
-                getPool());
->>>>>>> 8540a8e6
-    }
-
-    @Override
-    public ZipArchiveEntry newEntry(
-            String name,
-            final Type type,
-            final Entry template,
-            final BitField<FsOutputOption> mknod)
-    throws CharConversionException {
-        assertEncodable(name);
-        name = toZipOrTarEntryName(name, type);
-        final ZipArchiveEntry entry;
-        if (template instanceof ZipArchiveEntry) {
-            entry = newEntry(name, (ZipArchiveEntry) template);
-        } else {
-            entry = newEntry(name);
-            if (null != template) {
-                entry.setTime(template.getTime(WRITE));
-                entry.setSize(template.getSize(DATA));
-            }
-        }
-        if (mknod.get(COMPRESS)) { // #1 priority
-            if (DEFLATED != entry.getMethod()) {
-                entry.setMethod(DEFLATED);
-                entry.setCompressedSize(UNKNOWN);
-            }
-        } else if (mknod.get(STORE)) { // #2 priority
-            entry.setMethod(STORED);
-        }
-        return entry;
-    }
-
-    @Override
-    public ZipArchiveEntry newEntry(String name) {
-        return new ZipArchiveEntry(name);
-    }
-
-    protected ZipArchiveEntry newEntry(String name, ZipArchiveEntry template) {
-        return new ZipArchiveEntry(name, template);
-    }
-}
+/*
+ * Copyright (C) 2009-2011 Schlichtherle IT Services
+ *
+ * Licensed under the Apache License, Version 2.0 (the "License");
+ * you may not use this file except in compliance with the License.
+ * You may obtain a copy of the License at
+ *
+ *     http://www.apache.org/licenses/LICENSE-2.0
+ *
+ * Unless required by applicable law or agreed to in writing, software
+ * distributed under the License is distributed on an "AS IS" BASIS,
+ * WITHOUT WARRANTIES OR CONDITIONS OF ANY KIND, either express or implied.
+ * See the License for the specific language governing permissions and
+ * limitations under the License.
+ */
+package de.schlichtherle.truezip.fs.archive.zip;
+
+import de.schlichtherle.truezip.entry.Entry;
+import static de.schlichtherle.truezip.entry.Entry.Access.*;
+import static de.schlichtherle.truezip.entry.Entry.Size.*;
+import de.schlichtherle.truezip.entry.Entry.Type;
+import de.schlichtherle.truezip.fs.FsController;
+import de.schlichtherle.truezip.fs.FsEntryName;
+import de.schlichtherle.truezip.fs.FsModel;
+import de.schlichtherle.truezip.fs.FsOutputOption;
+import static de.schlichtherle.truezip.fs.FsOutputOption.*;
+import de.schlichtherle.truezip.fs.archive.FsCharsetArchiveDriver;
+import de.schlichtherle.truezip.fs.archive.FsMultiplexedOutputShop;
+import de.schlichtherle.truezip.rof.ReadOnlyFile;
+import de.schlichtherle.truezip.socket.IOPool;
+import de.schlichtherle.truezip.socket.IOPoolProvider;
+import de.schlichtherle.truezip.socket.InputShop;
+import de.schlichtherle.truezip.socket.InputSocket;
+import de.schlichtherle.truezip.socket.OutputShop;
+import de.schlichtherle.truezip.socket.OutputSocket;
+import de.schlichtherle.truezip.util.BitField;
+import de.schlichtherle.truezip.zip.ZipEntry;
+import static de.schlichtherle.truezip.zip.ZipEntry.*;
+import de.schlichtherle.truezip.zip.ZipEntryFactory;
+import edu.umd.cs.findbugs.annotations.CheckForNull;
+import edu.umd.cs.findbugs.annotations.DefaultAnnotation;
+import edu.umd.cs.findbugs.annotations.NonNull;
+import java.io.CharConversionException;
+import java.io.IOException;
+import java.io.OutputStream;
+import java.nio.charset.Charset;
+import java.util.zip.Deflater;
+import net.jcip.annotations.Immutable;
+
+/**
+ * An archive driver which builds ZIP files.
+ * Do <em>not</em> use this driver for custom application file formats
+ * - use {@link JarDriver} instead!
+ * <p>
+ * This driver does <em>not</em> check the CRC value of any entries in existing
+ * archives
+ * - use {@link CheckedZipDriver} instead!
+ *
+ * @see     CheckedZipDriver
+ * @author  Christian Schlichtherle
+ * @version $Id$
+ */
+@Immutable
+@DefaultAnnotation(NonNull.class)
+public class ZipDriver
+extends FsCharsetArchiveDriver<ZipArchiveEntry>
+implements ZipEntryFactory<ZipArchiveEntry> {
+
+    /**
+     * The default character set for entry names and comments, which is
+     * {@code "IBM437"}.
+     */
+    private static final Charset ZIP_CHARSET = Charset.forName("IBM437");
+
+    private final IOPoolProvider provider;
+
+    /**
+     * Equivalent to
+     * {@link ZipDriver#ZipDriver(IOPoolProvider, Charset) new ZipDriver(provider, ZIP_CHARSET)}.
+     */
+    public ZipDriver(final IOPoolProvider provider) {
+        this(provider, ZIP_CHARSET);
+    }
+
+    /**
+     * Constructs a new ZIP driver.
+     *
+     * @param provider the I/O pool service to use for allocating temporary I/O
+     *        entries.
+     * @param charset the character set to use for entry names and comments.
+     */
+    protected ZipDriver(final IOPoolProvider provider, Charset charset) {
+        super(charset);
+        if (null == provider)
+            throw new NullPointerException();
+        this.provider = provider;
+    }
+
+    /**
+     * {@inheritDoc}
+     *
+     * @return The implementation in the class {@link ZipDriver} returns
+     *         {@code true} because when reading a ZIP file sequentially,
+     *         each ZIP entry should &quot;override&quot; any previously read
+     *         ZIP entry with an equal name.
+     *         This holds true even if the central directory is used to access
+     *         the ZIP entries in random order.
+     */
+    @Override
+    public boolean getRedundantContentSupport() {
+        return true;
+    }
+
+    /**
+     * {@inheritDoc}
+     *
+     * @return The implementation in the class {@link ZipDriver} returns
+     *         {@code true} because when reading a ZIP file sequentially,
+     *         each ZIP entry should &quot;override&quot; any previously read
+     *         ZIP entry with an equal name.
+     *         This holds true even if the central directory is used to access
+     *         the ZIP entries in random order.
+     */
+    @Override
+    public boolean getRedundantMetaDataSupport() {
+        return true;
+    }
+
+    @Override
+    protected final IOPool<?> getPool() {
+        return provider.get();
+    }
+
+    /**
+     * Returns the value of the property {@code preambled}.
+     * If this is {@code true}, then a ZIP file is allowed to contain arbitrary
+     * data as its preamble before the actual ZIP file data.
+     * Self Extracting Archives typically use a preamble to store the
+     * application code that is required to extract the ZIP file contents.
+     * <p>
+     * Note that searching for a preamble can seriously degrade the performance
+     * if the file is not compatible to the ZIP File Format Specification.
+     * <p>
+     * The implementation in the class {@link ZipDriver} returns {@code false}.
+     *
+     * @return The value of the property {@code preambled}.
+     */
+    protected boolean getPreambled() {
+        return false;
+    }
+
+    /**
+     * Returns the value of the property {@code postambled}.
+     * If this is {@code true}, then a ZIP file is allowed to contain arbitrary
+     * length data as its postamble after the actual ZIP file data.
+     * <p>
+     * If this is {@code false}, then a ZIP file may still have a postamble.
+     * However, the postamble must not exceed 64KB size, including the End Of
+     * Central Directory record and thus the ZIP file comment.
+     * This causes the initial ZIP file compatibility test to fail fast if the
+     * file is not compatible to the ZIP File Format Specification.
+     * <p>
+     * Note that searching for an arbitrary length postamble can seriously
+     * degrade the performance if the file is not compatible to the ZIP File
+     * Format Specification.
+     * So this should be set to {@code true} only if Self Extracting Archives
+     * with very large postambles need to get supported.
+     * <p>
+     * The implementation in the class {@link ZipDriver} returns {@code false}.
+     *
+     * @return The value of the property {@code postambled}.
+     */
+    protected boolean getPostambled() {
+        return false;
+    }
+
+    /**
+     * Returns the value of the property {@code method}.
+     * This is the compression method to use when writing an entry to a ZIP
+     * output stream.
+     * <p>
+     * The implementation in the class {@link ZipDriver} returns
+     * {@link ZipEntry#DEFLATED}.
+     *
+     * @return The value of the property {@code method}.
+     */
+    protected int getMethod() {
+        return DEFLATED;
+    }
+
+    /**
+     * Returns the value of the property {@code level}.
+     * This is the compression level to use when deflating an entry to a ZIP
+     * output stream.
+     * <p>
+     * The implementation in the class {@link ZipDriver} returns
+     * {@link Deflater#BEST_COMPRESSION}.
+     *
+     * @return The value of the property {@code level}.
+     */
+    protected int getLevel() {
+        return Deflater.BEST_COMPRESSION;
+    }
+
+    /**
+     * {@inheritDoc}
+     * <p>
+     * The implementation in the class {@link ZipDriver} acquires a read only
+     * file from the given socket and forwards the call to
+     * {@link #newInputShop}.
+     */
+    @Override
+    public InputShop<ZipArchiveEntry> newInputShop(
+            final FsModel model,
+            final InputSocket<?> input)
+    throws IOException {
+        final ReadOnlyFile rof = input.newReadOnlyFile();
+        try {
+            return newInputShop(rof);
+        } catch (IOException ex) {
+            rof.close();
+            throw ex;
+        }
+    }
+
+    protected InputShop<ZipArchiveEntry> newInputShop(ReadOnlyFile rof)
+    throws IOException {
+        return new ZipInputShop(this, rof);
+    }
+
+    /**
+     * This implementation modifies {@code options} in the following way before
+     * it forwards the call to {@code controller}:
+     * <ol>
+     * <li>{@link FsOutputOption#STORE} is set.
+     * <li>If {@link FsOutputOption#GROW} is set, {@link FsOutputOption#APPEND}
+     *     gets set too, and {@link FsOutputOption#CACHE} gets cleared.
+     * </ol>
+     * <p>
+     * The resulting output socket is then wrapped in a private nested class
+     * for an upcast in {@link #newOutputShop}.
+     * Thus, when overriding this method, {@link #newOutputShop} should get
+     * overridden, too.
+     * Otherwise, a class cast exception will get thrown in
+     * {@link #newOutputShop}.
+     */
+    @Override
+    public OptionOutputSocket getOutputSocket(
+            final FsController<?> controller,
+            final FsEntryName name,
+            final BitField<FsOutputOption> options,
+            final @CheckForNull Entry template) {
+        // Leave FsOutputOption.COMPRESS untouched - the driver shall be given
+        // opportunity to apply its own preferences to sort out such a conflict.
+        BitField<FsOutputOption> options2 = options.set(STORE);
+        if (options2.get(GROW))
+            options2 = options2.set(APPEND).clear(CACHE);
+        return new OptionOutputSocket(
+                controller.getOutputSocket(name, options2, template),
+                options); // use original options!
+    }
+
+    /**
+     * This implementation first checks if {@link FsOutputOption#GROW} is set
+     * for the given {@code output} socket.
+     * If this is the case and the given {@code source} is not {@code null},
+     * then it's marked for appending to it.
+     * Then, an output stream is acquired from the given {@code output} socket
+     * and the parameters are forwarded to {@link #newOutputShop(FsModel, OptionOutputSocket, ZipInputShop)}
+     * and the result gets wrapped in a new {@link FsMultiplexedOutputShop}
+     * which uses the current {@link #getPool}.
+     */
+    @Override
+    public final OutputShop<ZipArchiveEntry> newOutputShop(
+            final FsModel model,
+            final OutputSocket<?> output,
+            final @CheckForNull InputShop<ZipArchiveEntry> source)
+    throws IOException {
+        return newOutputShop0(
+                model,
+                (OptionOutputSocket) output,
+                (ZipInputShop) source);
+    }
+
+    private OutputShop<ZipArchiveEntry> newOutputShop0(
+            final FsModel model,
+            final OptionOutputSocket output,
+            final @CheckForNull ZipInputShop source)
+    throws IOException {
+        final BitField<FsOutputOption> options = output.getOptions();
+        if (null != source)
+            source.setAppendee(options.get(GROW));
+        return newOutputShop(model, output, source);
+    }
+
+    protected OutputShop<ZipArchiveEntry> newOutputShop(
+            final FsModel model,
+            final OptionOutputSocket output,
+            final @CheckForNull ZipInputShop source)
+    throws IOException {
+        final OutputStream out = output.newOutputStream();
+        try {
+            return newOutputShop(out, source);
+        } catch (IOException ex) {
+            out.close();
+            throw ex;
+        }
+    }
+
+    protected OutputShop<ZipArchiveEntry> newOutputShop(
+            final OutputStream out,
+            final @CheckForNull ZipInputShop source)
+    throws IOException {
+        return new FsMultiplexedOutputShop<ZipArchiveEntry>(
+                new ZipOutputShop(this, out, source),
+                getPool());
+    }
+
+    @Override
+    public ZipArchiveEntry newEntry(
+            String name,
+            final Type type,
+            final Entry template,
+            final BitField<FsOutputOption> mknod)
+    throws CharConversionException {
+        assertEncodable(name);
+        name = toZipOrTarEntryName(name, type);
+        final ZipArchiveEntry entry;
+        if (template instanceof ZipArchiveEntry) {
+            entry = newEntry(name, (ZipArchiveEntry) template);
+        } else {
+            entry = newEntry(name);
+            if (null != template) {
+                entry.setTime(template.getTime(WRITE));
+                entry.setSize(template.getSize(DATA));
+            }
+        }
+        if (mknod.get(COMPRESS)) { // #1 priority
+            if (DEFLATED != entry.getMethod()) {
+                entry.setMethod(DEFLATED);
+                entry.setCompressedSize(UNKNOWN);
+            }
+        } else if (mknod.get(STORE)) { // #2 priority
+            entry.setMethod(STORED);
+        }
+        return entry;
+    }
+
+    @Override
+    public ZipArchiveEntry newEntry(String name) {
+        return new ZipArchiveEntry(name);
+    }
+
+    protected ZipArchiveEntry newEntry(String name, ZipArchiveEntry template) {
+        return new ZipArchiveEntry(name, template);
+    }
+}