/*
 * Copyright (C) 2006-2011 Schlichtherle IT Services
 *
 * Licensed under the Apache License, Version 2.0 (the "License");
 * you may not use this file except in compliance with the License.
 * You may obtain a copy of the License at
 *
 *     http://www.apache.org/licenses/LICENSE-2.0
 *
 * Unless required by applicable law or agreed to in writing, software
 * distributed under the License is distributed on an "AS IS" BASIS,
 * WITHOUT WARRANTIES OR CONDITIONS OF ANY KIND, either express or implied.
 * See the License for the specific language governing permissions and
 * limitations under the License.
 */
package de.schlichtherle.truezip.zip;

import de.schlichtherle.truezip.io.DecoratingOutputStream;
import de.schlichtherle.truezip.io.LEDataOutputStream;
import de.schlichtherle.truezip.util.JSE7;
<<<<<<< HEAD
=======
import static de.schlichtherle.truezip.zip.ZipConstants.*;
import static de.schlichtherle.truezip.zip.ZipEntry.DEFLATED;
import static de.schlichtherle.truezip.zip.ZipEntry.PLATFORM_FAT;
import static de.schlichtherle.truezip.zip.ZipEntry.STORED;
import edu.umd.cs.findbugs.annotations.CheckForNull;
>>>>>>> 8540a8e6
import edu.umd.cs.findbugs.annotations.DefaultAnnotation;
import edu.umd.cs.findbugs.annotations.NonNull;
import java.io.IOException;
import java.io.OutputStream;
import java.nio.charset.Charset;
import java.nio.charset.UnsupportedCharsetException;
import java.util.Collections;
import java.util.Enumeration;
import java.util.Iterator;
import java.util.LinkedHashMap;
import java.util.Map;
import java.util.zip.CRC32;
import java.util.zip.ZipException;
import net.jcip.annotations.NotThreadSafe;

/**
 * Provides unsafe (raw) access to a ZIP file using unsynchronized
 * methods and shared {@link ZipEntry} instances.
 * <p>
 * <b>Warning:</b> This class is <em>not</em> intended for public use
 * - its API may change at will without prior notification!
 *
 * @see     RawZipFile
 * @author  Christian Schlichtherle
 * @version $Id$
 */
@NotThreadSafe
@DefaultAnnotation(NonNull.class)
public abstract class RawZipOutputStream<E extends ZipEntry>
extends DecoratingOutputStream
implements Iterable<E> {

    /**
     * The default character set used for entry names and comments in ZIP files.
     * This is {@code "UTF-8"} for compatibility with Sun's JDK implementation.
     */
    public static final Charset DEFAULT_CHARSET = ZipConstants.DEFAULT_CHARSET;

    /** The charset to use for entry names and comments. */
    private final Charset charset;

    /** CRC instance to avoid parsing DEFLATED data twice. */
    private final CRC32 crc = new CRC32();

    /** This instance is used for deflated output. */
    private final ZipDeflater def = JSE7.AVAILABLE
            ? new ZipDeflater()
            : new Jdk6Deflater();

    /** This buffer holds deflated data for output. */
    private final byte[] dbuf = new byte[FLATER_BUF_LENGTH];

    private final byte[] sbuf = new byte[1];

    /** The file comment. */
    private String comment = "";

    /** Default compression method for next entry. */
    private short method = DEFLATED;

    /**
     * The list of ZIP entries started to be written so far.
     * Maps entry names to zip entries.
     */
    private final Map<String, E> entries = new LinkedHashMap<String, E>();

    /** Start of entry data. */
    private long dataStart;

    /** Start of central directory. */
    private long cdOffset;

    private boolean finished;

    private boolean closed;

    /** Current entry. */
    private @CheckForNull E entry;

    /**
     * Whether or not we need to deflate the current entry.
     * This can be used together with the {@code DEFLATED} method to
     * write already compressed entry data into the ZIP file.
     */
    private boolean deflate;

    /**
     * Constructs a raw ZIP output stream which decorates the given output
     * stream using the given charset.
     *
     * @throws UnsupportedCharsetException If {@code charset} is not supported
     *         by this JVM.
     */
    protected RawZipOutputStream(
            final OutputStream out,
            final Charset charset) {
        super(promote(out, null));
        if (null == charset)
            throw new NullPointerException();
        this.charset = charset;
    }

    /**
     * Constructs a raw ZIP output stream which decorates the given output
     * stream and appends to the given raw ZIP file.
     *
     * @param  out The output stream to write the ZIP file to.
     *         If {@code appendee} is not {@code null}, then this must be set
     *         up so that it appends to the same ZIP file from which
     *         {@code appendee} is reading.
     * @param  appendee the raw ZIP file to append to.
     *         This may already be closed.
     */
    protected RawZipOutputStream(
            final OutputStream out,
            final RawZipFile<E> appendee) {
        this(out, appendee, null);
    }

    /**
     * Constructs a raw ZIP output stream which decorates the given output
     * stream and optionally apppends to the given raw ZIP file.
     * <p>
     * This constructor is not intended for ordinary use.
     *
     * @param  out The output stream to write the ZIP file to.
     *         If {@code appendee} is not {@code null}, then this must be set
     *         up so that it appends to the same ZIP file from which
     *         {@code appendee} is reading.
     * @param  appendee the raw ZIP file to append to.
     *         This may already be closed.
     * @param  charset the character set to use if {@code appendee} is
     *         {@code null}.
     * @since  TrueZIP 7.3
     */
    protected RawZipOutputStream(
            final OutputStream out,
            final @CheckForNull RawZipFile<E> appendee,
            final @CheckForNull Charset charset) {
        super(promote(out, appendee));
        if (null != appendee) {
            this.charset = appendee.getCharset0();
            this.comment = appendee.getComment();
            final Map<String, E> entries = this.entries;
            for (E entry : appendee)
                entries.put(entry.getName(), entry);
        } else {
            if (null == charset)
                throw new NullPointerException();
            this.charset = charset;
        }
    }

    private static LEDataOutputStream promote(
            final OutputStream out,
            final @CheckForNull RawZipFile<?> appendee) {
        if (null == out)
            throw new NullPointerException();
        return null != appendee
                ? new AppendingLEDataOutputStream(out, appendee)
                : out instanceof LEDataOutputStream
                    ? (LEDataOutputStream) out
                    : new LEDataOutputStream(out);
    }

    /* Adjusts the number of written bytes for appending mode. */
    private static final class AppendingLEDataOutputStream
    extends LEDataOutputStream {
        AppendingLEDataOutputStream(OutputStream out, RawZipFile<?> appendee) {
            super(out);
            super.written = appendee.getOffsetMapper().location(appendee.length());
        }
    } // AppendingLEDataOutputStream

    /** Returns the charset to use for entry names and the file comment. */
    public String getCharset() {
        return charset.name();
    }

    /**
     * Returns the number of ZIP entries written so far.
     */
    public int size() {
        return entries.size();
    }

    /**
     * Returns an enumeration of all entries written to this ZIP file
     * so far.
     * Note that the enumerated entries are shared with this class.
     * It is illegal to put more entries into this ZIP output stream
     * concurrently or modify the state of the enumerated entries.
     *
     * @deprecated Use {@link #iterator()} instead.
     */
    @Deprecated
    public Enumeration<? extends ZipEntry> entries() {
        return Collections.enumeration(entries.values());
    }

    /**
     * Returns an iteration of all entries written to this ZIP file so
     * far.
     * Note that the iteration supports element removal and the returned
     * entries are shared with this instance.
     * It is illegal to put more entries into this ZIP output stream
     * concurrently or modify the state of the iterated entries.
     */
    @Override
    public Iterator<E> iterator() {
        return entries.values().iterator();
    }

    /**
     * Returns the entry for the given name or {@code null} if no entry with
     * this name exists.
     * Note that the returned entry is shared with this instance.
     * It is illegal to change its state!
     *
     * @param name the name of the ZIP entry.
     */
    public E getEntry(String name) {
        return entries.get(name);
    }

    /**
     * Returns the file comment.
     */
    public String getComment() {
        return comment;
    }

    /**
     * Sets the file comment.
     */
    public void setComment(String comment) {
        this.comment = comment;
    }

    /**
     * Returns the default compression method for subsequent entries.
     * This property is only used if a {@link ZipEntry} does not specify a
     * compression method.
     *
     * @see #setMethod
     * @see ZipEntry#getMethod
     */
    public int getMethod() {
        return method;
    }

    /**
     * Sets the default compression method for subsequent entries.
     * This property is only used if a {@link ZipEntry} does not specify a
     * compression method.
     * <p>
     * Legal values are {@link ZipEntry#STORED} (uncompressed) and
     * {@link ZipEntry#DEFLATED} (compressed).
     * The initial value is {@link ZipEntry#DEFLATED}.
     *
     * @see #getMethod
     * @see ZipEntry#setMethod
     */
    public void setMethod(int method) {
	if (method != STORED && method != DEFLATED)
	    throw new IllegalArgumentException(
                    "Invalid compression method: " + method);
        this.method = (short) method;
    }

    /**
     * Returns the compression level currently used.
     */
    public int getLevel() {
        return def.getLevel();
    }

    /**
     * Sets the compression level for subsequent entries.
     */
    public void setLevel(int level) {
	def.setLevel(level);
    }

    /**
     * Returns the total number of (compressed) bytes this stream has written
     * to the underlying stream.
     */
    public long length() {
        return ((LEDataOutputStream) delegate).size();
    }

    /**
     * Returns {@code true} if and only if this
     * {@code RawZipOutputStream} is currently writing a ZIP entry.
     */
    public boolean isBusy() {
        return null != entry;
    }

    /**
     * Equivalent to
     * {@link #putNextEntry(ZipEntry, boolean) putNextEntry(entry, true)}.
     */
    public final void putNextEntry(final E entry)
    throws IOException {
        putNextEntry(entry, true);
    }

    /**
     * Starts writing the next ZIP entry to the underlying stream.
     * Note that if two or more entries with the same name are written
     * consecutively to this stream, the last entry written will shadow
     * all other entries, i.e. all of them are written to the ZIP file
     * (and hence require space), but only the last will be accessible from
     * the central directory.
     * This is unlike the genuine {@link java.util.zip.ZipOutputStream
     * java.util.zip.ZipOutputStream} which would throw a {@link ZipException}
     * in this method when the second entry with the same name is to be written.
     *
     * @param entry The ZIP entry to write.
     * @param deflate Whether or not the entry data should be deflated.
     *        This should be set to {@code false} if and only if you are
     *        writing data which has been read from a ZIP file and has not
     *        been inflated again.
     *        The entries' properties CRC, compressed size and uncompressed
     *        size must be set appropriately.
     * @throws ZipException If and only if writing the entry is impossible
     *         because the resulting file would not comply to the ZIP file
     *         format specification.
     * @throws IOException On any I/O error.
     */
    public void putNextEntry(final E entry, final boolean deflate)
    throws IOException {
        closeEntry();
        final String name = entry.getName();
        /*if (entries.get(name) != null)
            throw new ZipException(name + " (duplicate entry)");*/
        {
            final long size = entry.getNameLength(charset)
                            + entry.getExtraLength()
                            + entry.getCommentLength(charset);
            if (size > UShort.MAX_VALUE)
                throw new ZipException(entry.getName()
                + " (sum of name, extra fields and comment too long: " + size + ")");
        }
        int method = entry.getMethod();
        if (method == ZipEntry.UNKNOWN)
            method = getMethod();
        switch (method) {
            case STORED:
                checkLocalFileHeaderData(entry);
                this.deflate = false;
                break;
            case DEFLATED:
                if (!deflate)
                    checkLocalFileHeaderData(entry);
                this.deflate = deflate;
                break;
            default:
                throw new ZipException(entry.getName()
                + " (unsupported compression method: " + method + ")");
        }
        if (entry.getPlatform() == ZipEntry.UNKNOWN)
            entry.setPlatform(PLATFORM_FAT);
        if (entry.getMethod()   == ZipEntry.UNKNOWN)
            entry.setMethod(method);
        if (entry.getTime()     == ZipEntry.UNKNOWN)
            entry.setTime(System.currentTimeMillis());
        // Write LFH BEFORE putting the entry in the map.
        this.entry = entry;
        writeLocalFileHeader();
        // Store entry now so that an immediate subsequent call to getEntry(...)
        // returns it.
        entries.put(name, entry);
    }

    private static void checkLocalFileHeaderData(final ZipEntry entry)
    throws ZipException {
        if (entry.getCrc()              == ZipEntry.UNKNOWN)
            throw new ZipException(entry.getName() + " (unknown CRC checksum)");
        if (entry.getCompressedSize32() == ZipEntry.UNKNOWN)
            throw new ZipException(entry.getName() + " (unknown compressed size)");
        if (entry.getSize32()           == ZipEntry.UNKNOWN)
            throw new ZipException(entry.getName() + " (unknown uncompressed size)");
    }

    /** @throws IOException On any I/O error. */
    private void writeLocalFileHeader() throws IOException {
        final ZipEntry entry = this.entry;
        assert null != entry;
        final LEDataOutputStream dos = (LEDataOutputStream) delegate;
        final long crc = entry.getCrc();
        final long csize = entry.getCompressedSize();
        final long size = entry.getSize();
        final long csize32 = entry.getCompressedSize32();
        final long size32 = entry.getSize32();
        final long offset = dos.size();
        final boolean dd // data descriptor?
                =  crc   == ZipEntry.UNKNOWN
                || csize == ZipEntry.UNKNOWN
                || size  == ZipEntry.UNKNOWN;
        final boolean zip64 // ZIP64 extensions?
                =  csize  >= UInt.MAX_VALUE
                || size   >= UInt.MAX_VALUE
                || offset >= UInt.MAX_VALUE
                || FORCE_ZIP64_EXT;
        // Compose General Purpose Bit Flag.
        // See appendix D of PKWARE's ZIP File Format Specification.
        final boolean utf8 = UTF8.equals(charset);
        final int general = (dd   ? (1 <<  3) : 0)
                          | (utf8 ? (1 << 11) : 0);
        // Start changes.
        finished = false;
        // Local File Header Signature.
        dos.writeInt(LFH_SIG);
        // Version Needed To Extract.
        dos.writeShort(zip64 ? 45 : dd ? 20 : 10);
        // General Purpose Bit Flag.
        dos.writeShort(general);
        // Compression Method.
        dos.writeShort(entry.getMethod());
        // Last Mod. Time / Date in DOS format.
        dos.writeInt((int) entry.getDosTime());
        // CRC-32.
        // Compressed Size.
        // Uncompressed Size.
        if (dd) {
            dos.writeInt(0);
            dos.writeInt(0);
            dos.writeInt(0);
        } else {
            dos.writeInt((int) crc);
            dos.writeInt((int) csize32);
            dos.writeInt((int) size32);
        }
        // File Name Length.
        final byte[] name = entry.getName().getBytes(charset);
        dos.writeShort(name.length);
        // Extra Field Length.
        final byte[] extra = entry.getExtra(!dd);
        assert extra != null;
        dos.writeShort(extra.length);
        // File Name.
        dos.write(name);
        // Extra Field(s).
        dos.write(extra);
        // Commit changes.
        entry.setGeneral(general);
        entry.setOffset(offset);
        dataStart = dos.size();
    }

    /**
     * @throws IOException On any I/O error.
     */
    @Override
    public void write(int b) throws IOException {
        byte[] buf = sbuf;
        buf[0] = (byte) b;
        write(buf, 0, 1);
    }

    /**
     * @throws IOException On any I/O error.
     */
    @Override
    public void write(final byte[] b, final int off, final int len)
    throws IOException {
        final E entry = this.entry;
        if (null != entry) {
            if (len == 0) // let negative values pass for an exception
                return;
            if (deflate) {
                // Fast implementation.
                assert !def.finished();
                def.setInput(b, off, len);
                while (!def.needsInput())
                    deflate();
                crc.update(b, off, len);
            } else {
                delegate.write(b, off, len);
                if (entry.getMethod() != DEFLATED)
                    crc.update(b, off, len);
            }
        } else {
            delegate.write(b, off, len);
        }
    }

    private void deflate() throws IOException {
        final int dlen = def.deflate(dbuf, 0, dbuf.length);
        if (dlen > 0)
            delegate.write(dbuf, 0, dlen);
    }

    /**
     * Writes all necessary data for this entry to the underlying stream.
     *
     * @throws ZipException If and only if writing the entry is impossible
     *         because the resulting file would not comply to the ZIP file
     *         format specification.
     * @throws IOException On any I/O error.
     */
    public void closeEntry() throws IOException {
        final E entry = this.entry;
        if (null == entry)
            return;
        switch (entry.getMethod()) {
            case STORED:
                final long expectedCrc = crc.getValue();
                if (expectedCrc != entry.getCrc()) {
                    throw new ZipException(entry.getName()
                    + " (bad CRC-32: 0x"
                    + Long.toHexString(entry.getCrc())
                    + " expected: 0x"
                    + Long.toHexString(expectedCrc)
                    + ")");
                }
                final long written = ((LEDataOutputStream) delegate).size();
                final long entrySize = written - dataStart;
                if (entry.getSize() != entrySize) {
                    throw new ZipException(entry.getName()
                    + " (bad uncompressed Size: "
                    + entry.getSize()
                    + " expected: "
                    + entrySize
                    + ")");
                }
                break;
            case DEFLATED:
                if (deflate) {
                    assert !def.finished();
                    def.finish();
                    while (!def.finished())
                        deflate();
                    entry.setCrc(crc.getValue());
                    entry.setCompressedSize(def.getBytesWritten());
                    entry.setSize(def.getBytesRead());
                    def.reset();
                } else {
                    // Note: There is no way to check whether the written
                    // data matches the crc, the compressed size and the
                    // uncompressed size!
                }
                break;
            default:
                throw new ZipException(entry.getName()
                + " (unsupported compression method "
                + entry.getMethod()
                + ")");
        }
        writeDataDescriptor();
        flush();
        crc.reset();
        this.entry = null;
    }

    /**
     * @throws IOException On any I/O error.
     */
    private void writeDataDescriptor() throws IOException {
        final E entry = this.entry;
        assert null != entry;
        if (!entry.getGeneralBit(3))
            return;
        final LEDataOutputStream dos = (LEDataOutputStream) delegate;
        final long crc = entry.getCrc();
        final long csize = entry.getCompressedSize();
        final long size = entry.getSize();
        final long offset = entry.getOffset();
        // Offset MUST be considered in decision about ZIP64 format - see
        // description of Data Descriptor in ZIP File Format Specification!
        final boolean zip64 // ZIP64 extensions?
                =  csize  >= UInt.MAX_VALUE
                || size   >= UInt.MAX_VALUE
                || offset >= UInt.MAX_VALUE
                || FORCE_ZIP64_EXT;
        // Data Descriptor Signature.
        dos.writeInt(DD_SIG);
        // CRC-32.
        dos.writeInt((int) crc);
        // Compressed Size.
        // Uncompressed Size.
        if (zip64) {
            dos.writeLong(csize);
            dos.writeLong(size);
        } else {
            dos.writeInt((int) csize);
            dos.writeInt((int) size);
        }
    }

    /**
     * Closes the current entry and writes the Central Directory to the
     * underlying output stream.
     * <p>
     * <b>Notes:</b>
     * <ul>
     * <li>The underlying stream is not closed.</li>
     * <li>Unlike Sun's implementation in J2SE 1.4.2, you may continue to use
     *     this ZIP output stream with putNextEntry(...) and the like.
     *     When you finally close the stream, the central directory will
     *     contain <em>all</em> entries written.</li>
     * </ul>
     *
     * @throws ZipException If and only if writing the entry is impossible
     *         because the resulting file would not comply to the ZIP file
     *         format specification.
     * @throws IOException On any I/O error.
     */
    public void finish() throws IOException {
        if (finished)
            return;
        finished = true;
        closeEntry();
        final LEDataOutputStream dos = (LEDataOutputStream) delegate;
        cdOffset = dos.size();
        for (ZipEntry entry : entries.values())
            writeCentralFileHeader(entry);
        writeEndOfCentralDirectory();
    }

    /**
     * Writes a Central File Header record.
     *
     * @throws IOException On any I/O error.
     */
    private void writeCentralFileHeader(final ZipEntry entry) throws IOException {
        assert null != entry;
        final LEDataOutputStream dos = (LEDataOutputStream) delegate;
        final long csize32 = entry.getCompressedSize32();
        final long size32 = entry.getSize32();
        final long offset32 = entry.getOffset32();
        final boolean dd = entry.getGeneralBit(3);
        final boolean zip64 // ZIP64 extensions?
                =  csize32  >= UInt.MAX_VALUE
                || size32   >= UInt.MAX_VALUE
                || offset32 >= UInt.MAX_VALUE
                || FORCE_ZIP64_EXT;
        // Central File Header.
        dos.writeInt(CFH_SIG);
        // Version Made By.
        dos.writeShort((entry.getPlatform() << 8) | 63);
        // Version Needed To Extract.
        dos.writeShort(zip64 ? 45 : dd ? 20 : 10);
        // General Purpose Bit Flag.
        dos.writeShort(entry.getGeneral());
        // Compression Method.
        dos.writeShort(entry.getMethod());
        // Last Mod. File Time / Date.
        dos.writeInt((int) entry.getDosTime());
        // CRC-32.
        dos.writeInt((int) entry.getCrc());
        // Compressed Size.
        dos.writeInt((int) csize32);
        // Uncompressed Size.
        dos.writeInt((int) size32);
        // File Name Length.
        final byte[] name = entry.getName().getBytes(charset);
        dos.writeShort(name.length);
        // Extra Field Length.
        final byte[] extra = entry.getExtra();
        assert extra != null;
        dos.writeShort(extra.length);
        // File Comment Length.
        String comment = entry.getComment();
        if (comment == null)
            comment = "";
        final byte[] data = comment.getBytes(charset);
        dos.writeShort(data.length);
        // Disk Number Start.
        dos.writeShort(0);
        // Internal File Attributes.
        dos.writeShort(0);
        // External File Attributes.
        dos.writeInt(entry.isDirectory() ? 0x10 : 0); // fixed issue #27.
        // Relative Offset Of Local File Header.
        dos.writeInt((int) offset32);
        // File Name.
        dos.write(name);
        // Extra Field(s).
        dos.write(extra);
        // File Comment.
        dos.write(data);
    }

    /**
     * Writes the End Of Central Directory record.
     *
     * @throws IOException On any I/O error.
     */
    private void writeEndOfCentralDirectory() throws IOException {
        final LEDataOutputStream dos = (LEDataOutputStream) delegate;
        final long cdEntries = entries.size();
        final long cdSize = dos.size() - cdOffset;
        final long cdOffset = this.cdOffset;
        final boolean cdEntriesZip64 = cdEntries > UShort.MAX_VALUE || FORCE_ZIP64_EXT;
        final boolean cdSizeZip64    = cdSize    > UInt  .MAX_VALUE || FORCE_ZIP64_EXT;
        final boolean cdOffsetZip64  = cdOffset  > UInt  .MAX_VALUE || FORCE_ZIP64_EXT;
        final int cdEntries16 = cdEntriesZip64 ? UShort.MAX_VALUE : (int) cdEntries;
        final long cdSize32   = cdSizeZip64    ? UInt  .MAX_VALUE : cdSize;
        final long cdOffset32 = cdOffsetZip64  ? UInt  .MAX_VALUE : cdOffset;
        final boolean zip64 // ZIP64 extensions?
                =  cdEntriesZip64
                || cdSizeZip64
                || cdOffsetZip64;
        if (zip64) {
            final long zip64eocdOffset // relative offset of the zip64 end of central directory record
                    = dos.size();
            // ZIP64 End Of Central Directory Record signature.
            dos.writeInt(ZIP64_EOCDR_SIG);
            // Size Of ZIP64 End Of Central Directory Record.
            dos.writeLong(ZIP64_EOCDR_MIN_LEN - 12);
            // Version Made By.
            dos.writeShort(63);
            // Version Needed To Extract.
            dos.writeShort(45);
            // Number Of This Disk.
            dos.writeInt(0);
            // Number Of The Disk With The Start Of The Central Directory.
            dos.writeInt(0);
            // Total Number Of Entries In The Central Directory On This Disk.
            dos.writeLong(cdEntries);
            // Total Number Of Entries In The Central Directory.
            dos.writeLong(cdEntries);
            // Size Of The Central Directory.
            dos.writeLong(cdSize);
            // Offset Of Start Of Central Directory With Respect To The
            // Starting Disk Number.
            dos.writeLong(cdOffset);
            // ZIP64 End Of Central Directory Locator signature.
            dos.writeInt(ZIP64_EOCDL_SIG);
            // Number Of The Disk With The Start Of The ZIP64 End Of Central Directory.
            dos.writeInt(0);
            // Relative Offset Of The ZIP64 End Of Central Directory record.
            dos.writeLong(zip64eocdOffset);
            // Total Number Of Disks.
            dos.writeInt(1);
        }
        // End Of Central Directory record signature.
        dos.writeInt(EOCDR_SIG);
        // Disk numbers.
        dos.writeShort(0);
        dos.writeShort(0);
        // Number of entries.
        dos.writeShort(cdEntries16);
        dos.writeShort(cdEntries16);
        // Length and offset of Central Directory.
        dos.writeInt((int) cdSize32);
        dos.writeInt((int) cdOffset32);
        // ZIP file comment.
        String comment = getComment();
        if (comment == null)
            comment = "";
        final byte[] data = comment.getBytes(charset);
        dos.writeShort(data.length);
        dos.write(data);
    }

    /**
     * Closes this output stream and releases any system resources
     * associated with the stream.
     * This closes the open output stream writing to this ZIP file,
     * if any.
     *
     * @throws IOException On any I/O error.
     */
    @Override
    public void close() throws IOException {
        if (closed)
            return;
        closed = true;
        try {
            finish();
        } finally {
            entries.clear();
            delegate.close();
        }
    }
}
<|MERGE_RESOLUTION|>--- conflicted
+++ resolved
@@ -1,809 +1,806 @@
-/*
- * Copyright (C) 2006-2011 Schlichtherle IT Services
- *
- * Licensed under the Apache License, Version 2.0 (the "License");
- * you may not use this file except in compliance with the License.
- * You may obtain a copy of the License at
- *
- *     http://www.apache.org/licenses/LICENSE-2.0
- *
- * Unless required by applicable law or agreed to in writing, software
- * distributed under the License is distributed on an "AS IS" BASIS,
- * WITHOUT WARRANTIES OR CONDITIONS OF ANY KIND, either express or implied.
- * See the License for the specific language governing permissions and
- * limitations under the License.
- */
-package de.schlichtherle.truezip.zip;
-
-import de.schlichtherle.truezip.io.DecoratingOutputStream;
-import de.schlichtherle.truezip.io.LEDataOutputStream;
-import de.schlichtherle.truezip.util.JSE7;
-<<<<<<< HEAD
-=======
-import static de.schlichtherle.truezip.zip.ZipConstants.*;
-import static de.schlichtherle.truezip.zip.ZipEntry.DEFLATED;
-import static de.schlichtherle.truezip.zip.ZipEntry.PLATFORM_FAT;
-import static de.schlichtherle.truezip.zip.ZipEntry.STORED;
-import edu.umd.cs.findbugs.annotations.CheckForNull;
->>>>>>> 8540a8e6
-import edu.umd.cs.findbugs.annotations.DefaultAnnotation;
-import edu.umd.cs.findbugs.annotations.NonNull;
-import java.io.IOException;
-import java.io.OutputStream;
-import java.nio.charset.Charset;
-import java.nio.charset.UnsupportedCharsetException;
-import java.util.Collections;
-import java.util.Enumeration;
-import java.util.Iterator;
-import java.util.LinkedHashMap;
-import java.util.Map;
-import java.util.zip.CRC32;
-import java.util.zip.ZipException;
-import net.jcip.annotations.NotThreadSafe;
-
-/**
- * Provides unsafe (raw) access to a ZIP file using unsynchronized
- * methods and shared {@link ZipEntry} instances.
- * <p>
- * <b>Warning:</b> This class is <em>not</em> intended for public use
- * - its API may change at will without prior notification!
- *
- * @see     RawZipFile
- * @author  Christian Schlichtherle
- * @version $Id$
- */
-@NotThreadSafe
-@DefaultAnnotation(NonNull.class)
-public abstract class RawZipOutputStream<E extends ZipEntry>
-extends DecoratingOutputStream
-implements Iterable<E> {
-
-    /**
-     * The default character set used for entry names and comments in ZIP files.
-     * This is {@code "UTF-8"} for compatibility with Sun's JDK implementation.
-     */
-    public static final Charset DEFAULT_CHARSET = ZipConstants.DEFAULT_CHARSET;
-
-    /** The charset to use for entry names and comments. */
-    private final Charset charset;
-
-    /** CRC instance to avoid parsing DEFLATED data twice. */
-    private final CRC32 crc = new CRC32();
-
-    /** This instance is used for deflated output. */
-    private final ZipDeflater def = JSE7.AVAILABLE
-            ? new ZipDeflater()
-            : new Jdk6Deflater();
-
-    /** This buffer holds deflated data for output. */
-    private final byte[] dbuf = new byte[FLATER_BUF_LENGTH];
-
-    private final byte[] sbuf = new byte[1];
-
-    /** The file comment. */
-    private String comment = "";
-
-    /** Default compression method for next entry. */
-    private short method = DEFLATED;
-
-    /**
-     * The list of ZIP entries started to be written so far.
-     * Maps entry names to zip entries.
-     */
-    private final Map<String, E> entries = new LinkedHashMap<String, E>();
-
-    /** Start of entry data. */
-    private long dataStart;
-
-    /** Start of central directory. */
-    private long cdOffset;
-
-    private boolean finished;
-
-    private boolean closed;
-
-    /** Current entry. */
-    private @CheckForNull E entry;
-
-    /**
-     * Whether or not we need to deflate the current entry.
-     * This can be used together with the {@code DEFLATED} method to
-     * write already compressed entry data into the ZIP file.
-     */
-    private boolean deflate;
-
-    /**
-     * Constructs a raw ZIP output stream which decorates the given output
-     * stream using the given charset.
-     *
-     * @throws UnsupportedCharsetException If {@code charset} is not supported
-     *         by this JVM.
-     */
-    protected RawZipOutputStream(
-            final OutputStream out,
-            final Charset charset) {
-        super(promote(out, null));
-        if (null == charset)
-            throw new NullPointerException();
-        this.charset = charset;
-    }
-
-    /**
-     * Constructs a raw ZIP output stream which decorates the given output
-     * stream and appends to the given raw ZIP file.
-     *
-     * @param  out The output stream to write the ZIP file to.
-     *         If {@code appendee} is not {@code null}, then this must be set
-     *         up so that it appends to the same ZIP file from which
-     *         {@code appendee} is reading.
-     * @param  appendee the raw ZIP file to append to.
-     *         This may already be closed.
-     */
-    protected RawZipOutputStream(
-            final OutputStream out,
-            final RawZipFile<E> appendee) {
-        this(out, appendee, null);
-    }
-
-    /**
-     * Constructs a raw ZIP output stream which decorates the given output
-     * stream and optionally apppends to the given raw ZIP file.
-     * <p>
-     * This constructor is not intended for ordinary use.
-     *
-     * @param  out The output stream to write the ZIP file to.
-     *         If {@code appendee} is not {@code null}, then this must be set
-     *         up so that it appends to the same ZIP file from which
-     *         {@code appendee} is reading.
-     * @param  appendee the raw ZIP file to append to.
-     *         This may already be closed.
-     * @param  charset the character set to use if {@code appendee} is
-     *         {@code null}.
-     * @since  TrueZIP 7.3
-     */
-    protected RawZipOutputStream(
-            final OutputStream out,
-            final @CheckForNull RawZipFile<E> appendee,
-            final @CheckForNull Charset charset) {
-        super(promote(out, appendee));
-        if (null != appendee) {
-            this.charset = appendee.getCharset0();
-            this.comment = appendee.getComment();
-            final Map<String, E> entries = this.entries;
-            for (E entry : appendee)
-                entries.put(entry.getName(), entry);
-        } else {
-            if (null == charset)
-                throw new NullPointerException();
-            this.charset = charset;
-        }
-    }
-
-    private static LEDataOutputStream promote(
-            final OutputStream out,
-            final @CheckForNull RawZipFile<?> appendee) {
-        if (null == out)
-            throw new NullPointerException();
-        return null != appendee
-                ? new AppendingLEDataOutputStream(out, appendee)
-                : out instanceof LEDataOutputStream
-                    ? (LEDataOutputStream) out
-                    : new LEDataOutputStream(out);
-    }
-
-    /* Adjusts the number of written bytes for appending mode. */
-    private static final class AppendingLEDataOutputStream
-    extends LEDataOutputStream {
-        AppendingLEDataOutputStream(OutputStream out, RawZipFile<?> appendee) {
-            super(out);
-            super.written = appendee.getOffsetMapper().location(appendee.length());
-        }
-    } // AppendingLEDataOutputStream
-
-    /** Returns the charset to use for entry names and the file comment. */
-    public String getCharset() {
-        return charset.name();
-    }
-
-    /**
-     * Returns the number of ZIP entries written so far.
-     */
-    public int size() {
-        return entries.size();
-    }
-
-    /**
-     * Returns an enumeration of all entries written to this ZIP file
-     * so far.
-     * Note that the enumerated entries are shared with this class.
-     * It is illegal to put more entries into this ZIP output stream
-     * concurrently or modify the state of the enumerated entries.
-     *
-     * @deprecated Use {@link #iterator()} instead.
-     */
-    @Deprecated
-    public Enumeration<? extends ZipEntry> entries() {
-        return Collections.enumeration(entries.values());
-    }
-
-    /**
-     * Returns an iteration of all entries written to this ZIP file so
-     * far.
-     * Note that the iteration supports element removal and the returned
-     * entries are shared with this instance.
-     * It is illegal to put more entries into this ZIP output stream
-     * concurrently or modify the state of the iterated entries.
-     */
-    @Override
-    public Iterator<E> iterator() {
-        return entries.values().iterator();
-    }
-
-    /**
-     * Returns the entry for the given name or {@code null} if no entry with
-     * this name exists.
-     * Note that the returned entry is shared with this instance.
-     * It is illegal to change its state!
-     *
-     * @param name the name of the ZIP entry.
-     */
-    public E getEntry(String name) {
-        return entries.get(name);
-    }
-
-    /**
-     * Returns the file comment.
-     */
-    public String getComment() {
-        return comment;
-    }
-
-    /**
-     * Sets the file comment.
-     */
-    public void setComment(String comment) {
-        this.comment = comment;
-    }
-
-    /**
-     * Returns the default compression method for subsequent entries.
-     * This property is only used if a {@link ZipEntry} does not specify a
-     * compression method.
-     *
-     * @see #setMethod
-     * @see ZipEntry#getMethod
-     */
-    public int getMethod() {
-        return method;
-    }
-
-    /**
-     * Sets the default compression method for subsequent entries.
-     * This property is only used if a {@link ZipEntry} does not specify a
-     * compression method.
-     * <p>
-     * Legal values are {@link ZipEntry#STORED} (uncompressed) and
-     * {@link ZipEntry#DEFLATED} (compressed).
-     * The initial value is {@link ZipEntry#DEFLATED}.
-     *
-     * @see #getMethod
-     * @see ZipEntry#setMethod
-     */
-    public void setMethod(int method) {
-	if (method != STORED && method != DEFLATED)
-	    throw new IllegalArgumentException(
-                    "Invalid compression method: " + method);
-        this.method = (short) method;
-    }
-
-    /**
-     * Returns the compression level currently used.
-     */
-    public int getLevel() {
-        return def.getLevel();
-    }
-
-    /**
-     * Sets the compression level for subsequent entries.
-     */
-    public void setLevel(int level) {
-	def.setLevel(level);
-    }
-
-    /**
-     * Returns the total number of (compressed) bytes this stream has written
-     * to the underlying stream.
-     */
-    public long length() {
-        return ((LEDataOutputStream) delegate).size();
-    }
-
-    /**
-     * Returns {@code true} if and only if this
-     * {@code RawZipOutputStream} is currently writing a ZIP entry.
-     */
-    public boolean isBusy() {
-        return null != entry;
-    }
-
-    /**
-     * Equivalent to
-     * {@link #putNextEntry(ZipEntry, boolean) putNextEntry(entry, true)}.
-     */
-    public final void putNextEntry(final E entry)
-    throws IOException {
-        putNextEntry(entry, true);
-    }
-
-    /**
-     * Starts writing the next ZIP entry to the underlying stream.
-     * Note that if two or more entries with the same name are written
-     * consecutively to this stream, the last entry written will shadow
-     * all other entries, i.e. all of them are written to the ZIP file
-     * (and hence require space), but only the last will be accessible from
-     * the central directory.
-     * This is unlike the genuine {@link java.util.zip.ZipOutputStream
-     * java.util.zip.ZipOutputStream} which would throw a {@link ZipException}
-     * in this method when the second entry with the same name is to be written.
-     *
-     * @param entry The ZIP entry to write.
-     * @param deflate Whether or not the entry data should be deflated.
-     *        This should be set to {@code false} if and only if you are
-     *        writing data which has been read from a ZIP file and has not
-     *        been inflated again.
-     *        The entries' properties CRC, compressed size and uncompressed
-     *        size must be set appropriately.
-     * @throws ZipException If and only if writing the entry is impossible
-     *         because the resulting file would not comply to the ZIP file
-     *         format specification.
-     * @throws IOException On any I/O error.
-     */
-    public void putNextEntry(final E entry, final boolean deflate)
-    throws IOException {
-        closeEntry();
-        final String name = entry.getName();
-        /*if (entries.get(name) != null)
-            throw new ZipException(name + " (duplicate entry)");*/
-        {
-            final long size = entry.getNameLength(charset)
-                            + entry.getExtraLength()
-                            + entry.getCommentLength(charset);
-            if (size > UShort.MAX_VALUE)
-                throw new ZipException(entry.getName()
-                + " (sum of name, extra fields and comment too long: " + size + ")");
-        }
-        int method = entry.getMethod();
-        if (method == ZipEntry.UNKNOWN)
-            method = getMethod();
-        switch (method) {
-            case STORED:
-                checkLocalFileHeaderData(entry);
-                this.deflate = false;
-                break;
-            case DEFLATED:
-                if (!deflate)
-                    checkLocalFileHeaderData(entry);
-                this.deflate = deflate;
-                break;
-            default:
-                throw new ZipException(entry.getName()
-                + " (unsupported compression method: " + method + ")");
-        }
-        if (entry.getPlatform() == ZipEntry.UNKNOWN)
-            entry.setPlatform(PLATFORM_FAT);
-        if (entry.getMethod()   == ZipEntry.UNKNOWN)
-            entry.setMethod(method);
-        if (entry.getTime()     == ZipEntry.UNKNOWN)
-            entry.setTime(System.currentTimeMillis());
-        // Write LFH BEFORE putting the entry in the map.
-        this.entry = entry;
-        writeLocalFileHeader();
-        // Store entry now so that an immediate subsequent call to getEntry(...)
-        // returns it.
-        entries.put(name, entry);
-    }
-
-    private static void checkLocalFileHeaderData(final ZipEntry entry)
-    throws ZipException {
-        if (entry.getCrc()              == ZipEntry.UNKNOWN)
-            throw new ZipException(entry.getName() + " (unknown CRC checksum)");
-        if (entry.getCompressedSize32() == ZipEntry.UNKNOWN)
-            throw new ZipException(entry.getName() + " (unknown compressed size)");
-        if (entry.getSize32()           == ZipEntry.UNKNOWN)
-            throw new ZipException(entry.getName() + " (unknown uncompressed size)");
-    }
-
-    /** @throws IOException On any I/O error. */
-    private void writeLocalFileHeader() throws IOException {
-        final ZipEntry entry = this.entry;
-        assert null != entry;
-        final LEDataOutputStream dos = (LEDataOutputStream) delegate;
-        final long crc = entry.getCrc();
-        final long csize = entry.getCompressedSize();
-        final long size = entry.getSize();
-        final long csize32 = entry.getCompressedSize32();
-        final long size32 = entry.getSize32();
-        final long offset = dos.size();
-        final boolean dd // data descriptor?
-                =  crc   == ZipEntry.UNKNOWN
-                || csize == ZipEntry.UNKNOWN
-                || size  == ZipEntry.UNKNOWN;
-        final boolean zip64 // ZIP64 extensions?
-                =  csize  >= UInt.MAX_VALUE
-                || size   >= UInt.MAX_VALUE
-                || offset >= UInt.MAX_VALUE
-                || FORCE_ZIP64_EXT;
-        // Compose General Purpose Bit Flag.
-        // See appendix D of PKWARE's ZIP File Format Specification.
-        final boolean utf8 = UTF8.equals(charset);
-        final int general = (dd   ? (1 <<  3) : 0)
-                          | (utf8 ? (1 << 11) : 0);
-        // Start changes.
-        finished = false;
-        // Local File Header Signature.
-        dos.writeInt(LFH_SIG);
-        // Version Needed To Extract.
-        dos.writeShort(zip64 ? 45 : dd ? 20 : 10);
-        // General Purpose Bit Flag.
-        dos.writeShort(general);
-        // Compression Method.
-        dos.writeShort(entry.getMethod());
-        // Last Mod. Time / Date in DOS format.
-        dos.writeInt((int) entry.getDosTime());
-        // CRC-32.
-        // Compressed Size.
-        // Uncompressed Size.
-        if (dd) {
-            dos.writeInt(0);
-            dos.writeInt(0);
-            dos.writeInt(0);
-        } else {
-            dos.writeInt((int) crc);
-            dos.writeInt((int) csize32);
-            dos.writeInt((int) size32);
-        }
-        // File Name Length.
-        final byte[] name = entry.getName().getBytes(charset);
-        dos.writeShort(name.length);
-        // Extra Field Length.
-        final byte[] extra = entry.getExtra(!dd);
-        assert extra != null;
-        dos.writeShort(extra.length);
-        // File Name.
-        dos.write(name);
-        // Extra Field(s).
-        dos.write(extra);
-        // Commit changes.
-        entry.setGeneral(general);
-        entry.setOffset(offset);
-        dataStart = dos.size();
-    }
-
-    /**
-     * @throws IOException On any I/O error.
-     */
-    @Override
-    public void write(int b) throws IOException {
-        byte[] buf = sbuf;
-        buf[0] = (byte) b;
-        write(buf, 0, 1);
-    }
-
-    /**
-     * @throws IOException On any I/O error.
-     */
-    @Override
-    public void write(final byte[] b, final int off, final int len)
-    throws IOException {
-        final E entry = this.entry;
-        if (null != entry) {
-            if (len == 0) // let negative values pass for an exception
-                return;
-            if (deflate) {
-                // Fast implementation.
-                assert !def.finished();
-                def.setInput(b, off, len);
-                while (!def.needsInput())
-                    deflate();
-                crc.update(b, off, len);
-            } else {
-                delegate.write(b, off, len);
-                if (entry.getMethod() != DEFLATED)
-                    crc.update(b, off, len);
-            }
-        } else {
-            delegate.write(b, off, len);
-        }
-    }
-
-    private void deflate() throws IOException {
-        final int dlen = def.deflate(dbuf, 0, dbuf.length);
-        if (dlen > 0)
-            delegate.write(dbuf, 0, dlen);
-    }
-
-    /**
-     * Writes all necessary data for this entry to the underlying stream.
-     *
-     * @throws ZipException If and only if writing the entry is impossible
-     *         because the resulting file would not comply to the ZIP file
-     *         format specification.
-     * @throws IOException On any I/O error.
-     */
-    public void closeEntry() throws IOException {
-        final E entry = this.entry;
-        if (null == entry)
-            return;
-        switch (entry.getMethod()) {
-            case STORED:
-                final long expectedCrc = crc.getValue();
-                if (expectedCrc != entry.getCrc()) {
-                    throw new ZipException(entry.getName()
-                    + " (bad CRC-32: 0x"
-                    + Long.toHexString(entry.getCrc())
-                    + " expected: 0x"
-                    + Long.toHexString(expectedCrc)
-                    + ")");
-                }
-                final long written = ((LEDataOutputStream) delegate).size();
-                final long entrySize = written - dataStart;
-                if (entry.getSize() != entrySize) {
-                    throw new ZipException(entry.getName()
-                    + " (bad uncompressed Size: "
-                    + entry.getSize()
-                    + " expected: "
-                    + entrySize
-                    + ")");
-                }
-                break;
-            case DEFLATED:
-                if (deflate) {
-                    assert !def.finished();
-                    def.finish();
-                    while (!def.finished())
-                        deflate();
-                    entry.setCrc(crc.getValue());
-                    entry.setCompressedSize(def.getBytesWritten());
-                    entry.setSize(def.getBytesRead());
-                    def.reset();
-                } else {
-                    // Note: There is no way to check whether the written
-                    // data matches the crc, the compressed size and the
-                    // uncompressed size!
-                }
-                break;
-            default:
-                throw new ZipException(entry.getName()
-                + " (unsupported compression method "
-                + entry.getMethod()
-                + ")");
-        }
-        writeDataDescriptor();
-        flush();
-        crc.reset();
-        this.entry = null;
-    }
-
-    /**
-     * @throws IOException On any I/O error.
-     */
-    private void writeDataDescriptor() throws IOException {
-        final E entry = this.entry;
-        assert null != entry;
-        if (!entry.getGeneralBit(3))
-            return;
-        final LEDataOutputStream dos = (LEDataOutputStream) delegate;
-        final long crc = entry.getCrc();
-        final long csize = entry.getCompressedSize();
-        final long size = entry.getSize();
-        final long offset = entry.getOffset();
-        // Offset MUST be considered in decision about ZIP64 format - see
-        // description of Data Descriptor in ZIP File Format Specification!
-        final boolean zip64 // ZIP64 extensions?
-                =  csize  >= UInt.MAX_VALUE
-                || size   >= UInt.MAX_VALUE
-                || offset >= UInt.MAX_VALUE
-                || FORCE_ZIP64_EXT;
-        // Data Descriptor Signature.
-        dos.writeInt(DD_SIG);
-        // CRC-32.
-        dos.writeInt((int) crc);
-        // Compressed Size.
-        // Uncompressed Size.
-        if (zip64) {
-            dos.writeLong(csize);
-            dos.writeLong(size);
-        } else {
-            dos.writeInt((int) csize);
-            dos.writeInt((int) size);
-        }
-    }
-
-    /**
-     * Closes the current entry and writes the Central Directory to the
-     * underlying output stream.
-     * <p>
-     * <b>Notes:</b>
-     * <ul>
-     * <li>The underlying stream is not closed.</li>
-     * <li>Unlike Sun's implementation in J2SE 1.4.2, you may continue to use
-     *     this ZIP output stream with putNextEntry(...) and the like.
-     *     When you finally close the stream, the central directory will
-     *     contain <em>all</em> entries written.</li>
-     * </ul>
-     *
-     * @throws ZipException If and only if writing the entry is impossible
-     *         because the resulting file would not comply to the ZIP file
-     *         format specification.
-     * @throws IOException On any I/O error.
-     */
-    public void finish() throws IOException {
-        if (finished)
-            return;
-        finished = true;
-        closeEntry();
-        final LEDataOutputStream dos = (LEDataOutputStream) delegate;
-        cdOffset = dos.size();
-        for (ZipEntry entry : entries.values())
-            writeCentralFileHeader(entry);
-        writeEndOfCentralDirectory();
-    }
-
-    /**
-     * Writes a Central File Header record.
-     *
-     * @throws IOException On any I/O error.
-     */
-    private void writeCentralFileHeader(final ZipEntry entry) throws IOException {
-        assert null != entry;
-        final LEDataOutputStream dos = (LEDataOutputStream) delegate;
-        final long csize32 = entry.getCompressedSize32();
-        final long size32 = entry.getSize32();
-        final long offset32 = entry.getOffset32();
-        final boolean dd = entry.getGeneralBit(3);
-        final boolean zip64 // ZIP64 extensions?
-                =  csize32  >= UInt.MAX_VALUE
-                || size32   >= UInt.MAX_VALUE
-                || offset32 >= UInt.MAX_VALUE
-                || FORCE_ZIP64_EXT;
-        // Central File Header.
-        dos.writeInt(CFH_SIG);
-        // Version Made By.
-        dos.writeShort((entry.getPlatform() << 8) | 63);
-        // Version Needed To Extract.
-        dos.writeShort(zip64 ? 45 : dd ? 20 : 10);
-        // General Purpose Bit Flag.
-        dos.writeShort(entry.getGeneral());
-        // Compression Method.
-        dos.writeShort(entry.getMethod());
-        // Last Mod. File Time / Date.
-        dos.writeInt((int) entry.getDosTime());
-        // CRC-32.
-        dos.writeInt((int) entry.getCrc());
-        // Compressed Size.
-        dos.writeInt((int) csize32);
-        // Uncompressed Size.
-        dos.writeInt((int) size32);
-        // File Name Length.
-        final byte[] name = entry.getName().getBytes(charset);
-        dos.writeShort(name.length);
-        // Extra Field Length.
-        final byte[] extra = entry.getExtra();
-        assert extra != null;
-        dos.writeShort(extra.length);
-        // File Comment Length.
-        String comment = entry.getComment();
-        if (comment == null)
-            comment = "";
-        final byte[] data = comment.getBytes(charset);
-        dos.writeShort(data.length);
-        // Disk Number Start.
-        dos.writeShort(0);
-        // Internal File Attributes.
-        dos.writeShort(0);
-        // External File Attributes.
-        dos.writeInt(entry.isDirectory() ? 0x10 : 0); // fixed issue #27.
-        // Relative Offset Of Local File Header.
-        dos.writeInt((int) offset32);
-        // File Name.
-        dos.write(name);
-        // Extra Field(s).
-        dos.write(extra);
-        // File Comment.
-        dos.write(data);
-    }
-
-    /**
-     * Writes the End Of Central Directory record.
-     *
-     * @throws IOException On any I/O error.
-     */
-    private void writeEndOfCentralDirectory() throws IOException {
-        final LEDataOutputStream dos = (LEDataOutputStream) delegate;
-        final long cdEntries = entries.size();
-        final long cdSize = dos.size() - cdOffset;
-        final long cdOffset = this.cdOffset;
-        final boolean cdEntriesZip64 = cdEntries > UShort.MAX_VALUE || FORCE_ZIP64_EXT;
-        final boolean cdSizeZip64    = cdSize    > UInt  .MAX_VALUE || FORCE_ZIP64_EXT;
-        final boolean cdOffsetZip64  = cdOffset  > UInt  .MAX_VALUE || FORCE_ZIP64_EXT;
-        final int cdEntries16 = cdEntriesZip64 ? UShort.MAX_VALUE : (int) cdEntries;
-        final long cdSize32   = cdSizeZip64    ? UInt  .MAX_VALUE : cdSize;
-        final long cdOffset32 = cdOffsetZip64  ? UInt  .MAX_VALUE : cdOffset;
-        final boolean zip64 // ZIP64 extensions?
-                =  cdEntriesZip64
-                || cdSizeZip64
-                || cdOffsetZip64;
-        if (zip64) {
-            final long zip64eocdOffset // relative offset of the zip64 end of central directory record
-                    = dos.size();
-            // ZIP64 End Of Central Directory Record signature.
-            dos.writeInt(ZIP64_EOCDR_SIG);
-            // Size Of ZIP64 End Of Central Directory Record.
-            dos.writeLong(ZIP64_EOCDR_MIN_LEN - 12);
-            // Version Made By.
-            dos.writeShort(63);
-            // Version Needed To Extract.
-            dos.writeShort(45);
-            // Number Of This Disk.
-            dos.writeInt(0);
-            // Number Of The Disk With The Start Of The Central Directory.
-            dos.writeInt(0);
-            // Total Number Of Entries In The Central Directory On This Disk.
-            dos.writeLong(cdEntries);
-            // Total Number Of Entries In The Central Directory.
-            dos.writeLong(cdEntries);
-            // Size Of The Central Directory.
-            dos.writeLong(cdSize);
-            // Offset Of Start Of Central Directory With Respect To The
-            // Starting Disk Number.
-            dos.writeLong(cdOffset);
-            // ZIP64 End Of Central Directory Locator signature.
-            dos.writeInt(ZIP64_EOCDL_SIG);
-            // Number Of The Disk With The Start Of The ZIP64 End Of Central Directory.
-            dos.writeInt(0);
-            // Relative Offset Of The ZIP64 End Of Central Directory record.
-            dos.writeLong(zip64eocdOffset);
-            // Total Number Of Disks.
-            dos.writeInt(1);
-        }
-        // End Of Central Directory record signature.
-        dos.writeInt(EOCDR_SIG);
-        // Disk numbers.
-        dos.writeShort(0);
-        dos.writeShort(0);
-        // Number of entries.
-        dos.writeShort(cdEntries16);
-        dos.writeShort(cdEntries16);
-        // Length and offset of Central Directory.
-        dos.writeInt((int) cdSize32);
-        dos.writeInt((int) cdOffset32);
-        // ZIP file comment.
-        String comment = getComment();
-        if (comment == null)
-            comment = "";
-        final byte[] data = comment.getBytes(charset);
-        dos.writeShort(data.length);
-        dos.write(data);
-    }
-
-    /**
-     * Closes this output stream and releases any system resources
-     * associated with the stream.
-     * This closes the open output stream writing to this ZIP file,
-     * if any.
-     *
-     * @throws IOException On any I/O error.
-     */
-    @Override
-    public void close() throws IOException {
-        if (closed)
-            return;
-        closed = true;
-        try {
-            finish();
-        } finally {
-            entries.clear();
-            delegate.close();
-        }
-    }
-}
+/*
+ * Copyright (C) 2006-2011 Schlichtherle IT Services
+ *
+ * Licensed under the Apache License, Version 2.0 (the "License");
+ * you may not use this file except in compliance with the License.
+ * You may obtain a copy of the License at
+ *
+ *     http://www.apache.org/licenses/LICENSE-2.0
+ *
+ * Unless required by applicable law or agreed to in writing, software
+ * distributed under the License is distributed on an "AS IS" BASIS,
+ * WITHOUT WARRANTIES OR CONDITIONS OF ANY KIND, either express or implied.
+ * See the License for the specific language governing permissions and
+ * limitations under the License.
+ */
+package de.schlichtherle.truezip.zip;
+
+import de.schlichtherle.truezip.io.DecoratingOutputStream;
+import de.schlichtherle.truezip.io.LEDataOutputStream;
+import de.schlichtherle.truezip.util.JSE7;
+import static de.schlichtherle.truezip.zip.ZipConstants.*;
+import static de.schlichtherle.truezip.zip.ZipEntry.DEFLATED;
+import static de.schlichtherle.truezip.zip.ZipEntry.PLATFORM_FAT;
+import static de.schlichtherle.truezip.zip.ZipEntry.STORED;
+import edu.umd.cs.findbugs.annotations.CheckForNull;
+import edu.umd.cs.findbugs.annotations.DefaultAnnotation;
+import edu.umd.cs.findbugs.annotations.NonNull;
+import java.io.IOException;
+import java.io.OutputStream;
+import java.nio.charset.Charset;
+import java.nio.charset.UnsupportedCharsetException;
+import java.util.Collections;
+import java.util.Enumeration;
+import java.util.Iterator;
+import java.util.LinkedHashMap;
+import java.util.Map;
+import java.util.zip.CRC32;
+import java.util.zip.ZipException;
+import net.jcip.annotations.NotThreadSafe;
+
+/**
+ * Provides unsafe (raw) access to a ZIP file using unsynchronized
+ * methods and shared {@link ZipEntry} instances.
+ * <p>
+ * <b>Warning:</b> This class is <em>not</em> intended for public use
+ * - its API may change at will without prior notification!
+ *
+ * @see     RawZipFile
+ * @author  Christian Schlichtherle
+ * @version $Id$
+ */
+@NotThreadSafe
+@DefaultAnnotation(NonNull.class)
+public abstract class RawZipOutputStream<E extends ZipEntry>
+extends DecoratingOutputStream
+implements Iterable<E> {
+
+    /**
+     * The default character set used for entry names and comments in ZIP files.
+     * This is {@code "UTF-8"} for compatibility with Sun's JDK implementation.
+     */
+    public static final Charset DEFAULT_CHARSET = ZipConstants.DEFAULT_CHARSET;
+
+    /** The charset to use for entry names and comments. */
+    private final Charset charset;
+
+    /** CRC instance to avoid parsing DEFLATED data twice. */
+    private final CRC32 crc = new CRC32();
+
+    /** This instance is used for deflated output. */
+    private final ZipDeflater def = JSE7.AVAILABLE
+            ? new ZipDeflater()
+            : new Jdk6Deflater();
+
+    /** This buffer holds deflated data for output. */
+    private final byte[] dbuf = new byte[FLATER_BUF_LENGTH];
+
+    private final byte[] sbuf = new byte[1];
+
+    /** The file comment. */
+    private String comment = "";
+
+    /** Default compression method for next entry. */
+    private short method = DEFLATED;
+
+    /**
+     * The list of ZIP entries started to be written so far.
+     * Maps entry names to zip entries.
+     */
+    private final Map<String, E> entries = new LinkedHashMap<String, E>();
+
+    /** Start of entry data. */
+    private long dataStart;
+
+    /** Start of central directory. */
+    private long cdOffset;
+
+    private boolean finished;
+
+    private boolean closed;
+
+    /** Current entry. */
+    private @CheckForNull E entry;
+
+    /**
+     * Whether or not we need to deflate the current entry.
+     * This can be used together with the {@code DEFLATED} method to
+     * write already compressed entry data into the ZIP file.
+     */
+    private boolean deflate;
+
+    /**
+     * Constructs a raw ZIP output stream which decorates the given output
+     * stream using the given charset.
+     *
+     * @throws UnsupportedCharsetException If {@code charset} is not supported
+     *         by this JVM.
+     */
+    protected RawZipOutputStream(
+            final OutputStream out,
+            final Charset charset) {
+        super(promote(out, null));
+        if (null == charset)
+            throw new NullPointerException();
+        this.charset = charset;
+    }
+
+    /**
+     * Constructs a raw ZIP output stream which decorates the given output
+     * stream and appends to the given raw ZIP file.
+     *
+     * @param  out The output stream to write the ZIP file to.
+     *         If {@code appendee} is not {@code null}, then this must be set
+     *         up so that it appends to the same ZIP file from which
+     *         {@code appendee} is reading.
+     * @param  appendee the raw ZIP file to append to.
+     *         This may already be closed.
+     */
+    protected RawZipOutputStream(
+            final OutputStream out,
+            final RawZipFile<E> appendee) {
+        this(out, appendee, null);
+    }
+
+    /**
+     * Constructs a raw ZIP output stream which decorates the given output
+     * stream and optionally apppends to the given raw ZIP file.
+     * <p>
+     * This constructor is not intended for ordinary use.
+     *
+     * @param  out The output stream to write the ZIP file to.
+     *         If {@code appendee} is not {@code null}, then this must be set
+     *         up so that it appends to the same ZIP file from which
+     *         {@code appendee} is reading.
+     * @param  appendee the raw ZIP file to append to.
+     *         This may already be closed.
+     * @param  charset the character set to use if {@code appendee} is
+     *         {@code null}.
+     * @since  TrueZIP 7.3
+     */
+    protected RawZipOutputStream(
+            final OutputStream out,
+            final @CheckForNull RawZipFile<E> appendee,
+            final @CheckForNull Charset charset) {
+        super(promote(out, appendee));
+        if (null != appendee) {
+            this.charset = appendee.getCharset0();
+            this.comment = appendee.getComment();
+            final Map<String, E> entries = this.entries;
+            for (E entry : appendee)
+                entries.put(entry.getName(), entry);
+        } else {
+            if (null == charset)
+                throw new NullPointerException();
+            this.charset = charset;
+        }
+    }
+
+    private static LEDataOutputStream promote(
+            final OutputStream out,
+            final @CheckForNull RawZipFile<?> appendee) {
+        if (null == out)
+            throw new NullPointerException();
+        return null != appendee
+                ? new AppendingLEDataOutputStream(out, appendee)
+                : out instanceof LEDataOutputStream
+                    ? (LEDataOutputStream) out
+                    : new LEDataOutputStream(out);
+    }
+
+    /* Adjusts the number of written bytes for appending mode. */
+    private static final class AppendingLEDataOutputStream
+    extends LEDataOutputStream {
+        AppendingLEDataOutputStream(OutputStream out, RawZipFile<?> appendee) {
+            super(out);
+            super.written = appendee.getOffsetMapper().location(appendee.length());
+        }
+    } // AppendingLEDataOutputStream
+
+    /** Returns the charset to use for entry names and the file comment. */
+    public String getCharset() {
+        return charset.name();
+    }
+
+    /**
+     * Returns the number of ZIP entries written so far.
+     */
+    public int size() {
+        return entries.size();
+    }
+
+    /**
+     * Returns an enumeration of all entries written to this ZIP file
+     * so far.
+     * Note that the enumerated entries are shared with this class.
+     * It is illegal to put more entries into this ZIP output stream
+     * concurrently or modify the state of the enumerated entries.
+     *
+     * @deprecated Use {@link #iterator()} instead.
+     */
+    @Deprecated
+    public Enumeration<? extends ZipEntry> entries() {
+        return Collections.enumeration(entries.values());
+    }
+
+    /**
+     * Returns an iteration of all entries written to this ZIP file so
+     * far.
+     * Note that the iteration supports element removal and the returned
+     * entries are shared with this instance.
+     * It is illegal to put more entries into this ZIP output stream
+     * concurrently or modify the state of the iterated entries.
+     */
+    @Override
+    public Iterator<E> iterator() {
+        return entries.values().iterator();
+    }
+
+    /**
+     * Returns the entry for the given name or {@code null} if no entry with
+     * this name exists.
+     * Note that the returned entry is shared with this instance.
+     * It is illegal to change its state!
+     *
+     * @param name the name of the ZIP entry.
+     */
+    public E getEntry(String name) {
+        return entries.get(name);
+    }
+
+    /**
+     * Returns the file comment.
+     */
+    public String getComment() {
+        return comment;
+    }
+
+    /**
+     * Sets the file comment.
+     */
+    public void setComment(String comment) {
+        this.comment = comment;
+    }
+
+    /**
+     * Returns the default compression method for subsequent entries.
+     * This property is only used if a {@link ZipEntry} does not specify a
+     * compression method.
+     *
+     * @see #setMethod
+     * @see ZipEntry#getMethod
+     */
+    public int getMethod() {
+        return method;
+    }
+
+    /**
+     * Sets the default compression method for subsequent entries.
+     * This property is only used if a {@link ZipEntry} does not specify a
+     * compression method.
+     * <p>
+     * Legal values are {@link ZipEntry#STORED} (uncompressed) and
+     * {@link ZipEntry#DEFLATED} (compressed).
+     * The initial value is {@link ZipEntry#DEFLATED}.
+     *
+     * @see #getMethod
+     * @see ZipEntry#setMethod
+     */
+    public void setMethod(int method) {
+	if (method != STORED && method != DEFLATED)
+	    throw new IllegalArgumentException(
+                    "Invalid compression method: " + method);
+        this.method = (short) method;
+    }
+
+    /**
+     * Returns the compression level currently used.
+     */
+    public int getLevel() {
+        return def.getLevel();
+    }
+
+    /**
+     * Sets the compression level for subsequent entries.
+     */
+    public void setLevel(int level) {
+	def.setLevel(level);
+    }
+
+    /**
+     * Returns the total number of (compressed) bytes this stream has written
+     * to the underlying stream.
+     */
+    public long length() {
+        return ((LEDataOutputStream) delegate).size();
+    }
+
+    /**
+     * Returns {@code true} if and only if this
+     * {@code RawZipOutputStream} is currently writing a ZIP entry.
+     */
+    public boolean isBusy() {
+        return null != entry;
+    }
+
+    /**
+     * Equivalent to
+     * {@link #putNextEntry(ZipEntry, boolean) putNextEntry(entry, true)}.
+     */
+    public final void putNextEntry(final E entry)
+    throws IOException {
+        putNextEntry(entry, true);
+    }
+
+    /**
+     * Starts writing the next ZIP entry to the underlying stream.
+     * Note that if two or more entries with the same name are written
+     * consecutively to this stream, the last entry written will shadow
+     * all other entries, i.e. all of them are written to the ZIP file
+     * (and hence require space), but only the last will be accessible from
+     * the central directory.
+     * This is unlike the genuine {@link java.util.zip.ZipOutputStream
+     * java.util.zip.ZipOutputStream} which would throw a {@link ZipException}
+     * in this method when the second entry with the same name is to be written.
+     *
+     * @param entry The ZIP entry to write.
+     * @param deflate Whether or not the entry data should be deflated.
+     *        This should be set to {@code false} if and only if you are
+     *        writing data which has been read from a ZIP file and has not
+     *        been inflated again.
+     *        The entries' properties CRC, compressed size and uncompressed
+     *        size must be set appropriately.
+     * @throws ZipException If and only if writing the entry is impossible
+     *         because the resulting file would not comply to the ZIP file
+     *         format specification.
+     * @throws IOException On any I/O error.
+     */
+    public void putNextEntry(final E entry, final boolean deflate)
+    throws IOException {
+        closeEntry();
+        final String name = entry.getName();
+        /*if (entries.get(name) != null)
+            throw new ZipException(name + " (duplicate entry)");*/
+        {
+            final long size = entry.getNameLength(charset)
+                            + entry.getExtraLength()
+                            + entry.getCommentLength(charset);
+            if (size > UShort.MAX_VALUE)
+                throw new ZipException(entry.getName()
+                + " (sum of name, extra fields and comment too long: " + size + ")");
+        }
+        int method = entry.getMethod();
+        if (method == ZipEntry.UNKNOWN)
+            method = getMethod();
+        switch (method) {
+            case STORED:
+                checkLocalFileHeaderData(entry);
+                this.deflate = false;
+                break;
+            case DEFLATED:
+                if (!deflate)
+                    checkLocalFileHeaderData(entry);
+                this.deflate = deflate;
+                break;
+            default:
+                throw new ZipException(entry.getName()
+                + " (unsupported compression method: " + method + ")");
+        }
+        if (entry.getPlatform() == ZipEntry.UNKNOWN)
+            entry.setPlatform(PLATFORM_FAT);
+        if (entry.getMethod()   == ZipEntry.UNKNOWN)
+            entry.setMethod(method);
+        if (entry.getTime()     == ZipEntry.UNKNOWN)
+            entry.setTime(System.currentTimeMillis());
+        // Write LFH BEFORE putting the entry in the map.
+        this.entry = entry;
+        writeLocalFileHeader();
+        // Store entry now so that an immediate subsequent call to getEntry(...)
+        // returns it.
+        entries.put(name, entry);
+    }
+
+    private static void checkLocalFileHeaderData(final ZipEntry entry)
+    throws ZipException {
+        if (entry.getCrc()              == ZipEntry.UNKNOWN)
+            throw new ZipException(entry.getName() + " (unknown CRC checksum)");
+        if (entry.getCompressedSize32() == ZipEntry.UNKNOWN)
+            throw new ZipException(entry.getName() + " (unknown compressed size)");
+        if (entry.getSize32()           == ZipEntry.UNKNOWN)
+            throw new ZipException(entry.getName() + " (unknown uncompressed size)");
+    }
+
+    /** @throws IOException On any I/O error. */
+    private void writeLocalFileHeader() throws IOException {
+        final ZipEntry entry = this.entry;
+        assert null != entry;
+        final LEDataOutputStream dos = (LEDataOutputStream) delegate;
+        final long crc = entry.getCrc();
+        final long csize = entry.getCompressedSize();
+        final long size = entry.getSize();
+        final long csize32 = entry.getCompressedSize32();
+        final long size32 = entry.getSize32();
+        final long offset = dos.size();
+        final boolean dd // data descriptor?
+                =  crc   == ZipEntry.UNKNOWN
+                || csize == ZipEntry.UNKNOWN
+                || size  == ZipEntry.UNKNOWN;
+        final boolean zip64 // ZIP64 extensions?
+                =  csize  >= UInt.MAX_VALUE
+                || size   >= UInt.MAX_VALUE
+                || offset >= UInt.MAX_VALUE
+                || FORCE_ZIP64_EXT;
+        // Compose General Purpose Bit Flag.
+        // See appendix D of PKWARE's ZIP File Format Specification.
+        final boolean utf8 = UTF8.equals(charset);
+        final int general = (dd   ? (1 <<  3) : 0)
+                          | (utf8 ? (1 << 11) : 0);
+        // Start changes.
+        finished = false;
+        // Local File Header Signature.
+        dos.writeInt(LFH_SIG);
+        // Version Needed To Extract.
+        dos.writeShort(zip64 ? 45 : dd ? 20 : 10);
+        // General Purpose Bit Flag.
+        dos.writeShort(general);
+        // Compression Method.
+        dos.writeShort(entry.getMethod());
+        // Last Mod. Time / Date in DOS format.
+        dos.writeInt((int) entry.getDosTime());
+        // CRC-32.
+        // Compressed Size.
+        // Uncompressed Size.
+        if (dd) {
+            dos.writeInt(0);
+            dos.writeInt(0);
+            dos.writeInt(0);
+        } else {
+            dos.writeInt((int) crc);
+            dos.writeInt((int) csize32);
+            dos.writeInt((int) size32);
+        }
+        // File Name Length.
+        final byte[] name = entry.getName().getBytes(charset);
+        dos.writeShort(name.length);
+        // Extra Field Length.
+        final byte[] extra = entry.getExtra(!dd);
+        assert extra != null;
+        dos.writeShort(extra.length);
+        // File Name.
+        dos.write(name);
+        // Extra Field(s).
+        dos.write(extra);
+        // Commit changes.
+        entry.setGeneral(general);
+        entry.setOffset(offset);
+        dataStart = dos.size();
+    }
+
+    /**
+     * @throws IOException On any I/O error.
+     */
+    @Override
+    public void write(int b) throws IOException {
+        byte[] buf = sbuf;
+        buf[0] = (byte) b;
+        write(buf, 0, 1);
+    }
+
+    /**
+     * @throws IOException On any I/O error.
+     */
+    @Override
+    public void write(final byte[] b, final int off, final int len)
+    throws IOException {
+        final E entry = this.entry;
+        if (null != entry) {
+            if (len == 0) // let negative values pass for an exception
+                return;
+            if (deflate) {
+                // Fast implementation.
+                assert !def.finished();
+                def.setInput(b, off, len);
+                while (!def.needsInput())
+                    deflate();
+                crc.update(b, off, len);
+            } else {
+                delegate.write(b, off, len);
+                if (entry.getMethod() != DEFLATED)
+                    crc.update(b, off, len);
+            }
+        } else {
+            delegate.write(b, off, len);
+        }
+    }
+
+    private void deflate() throws IOException {
+        final int dlen = def.deflate(dbuf, 0, dbuf.length);
+        if (dlen > 0)
+            delegate.write(dbuf, 0, dlen);
+    }
+
+    /**
+     * Writes all necessary data for this entry to the underlying stream.
+     *
+     * @throws ZipException If and only if writing the entry is impossible
+     *         because the resulting file would not comply to the ZIP file
+     *         format specification.
+     * @throws IOException On any I/O error.
+     */
+    public void closeEntry() throws IOException {
+        final E entry = this.entry;
+        if (null == entry)
+            return;
+        switch (entry.getMethod()) {
+            case STORED:
+                final long expectedCrc = crc.getValue();
+                if (expectedCrc != entry.getCrc()) {
+                    throw new ZipException(entry.getName()
+                    + " (bad CRC-32: 0x"
+                    + Long.toHexString(entry.getCrc())
+                    + " expected: 0x"
+                    + Long.toHexString(expectedCrc)
+                    + ")");
+                }
+                final long written = ((LEDataOutputStream) delegate).size();
+                final long entrySize = written - dataStart;
+                if (entry.getSize() != entrySize) {
+                    throw new ZipException(entry.getName()
+                    + " (bad uncompressed Size: "
+                    + entry.getSize()
+                    + " expected: "
+                    + entrySize
+                    + ")");
+                }
+                break;
+            case DEFLATED:
+                if (deflate) {
+                    assert !def.finished();
+                    def.finish();
+                    while (!def.finished())
+                        deflate();
+                    entry.setCrc(crc.getValue());
+                    entry.setCompressedSize(def.getBytesWritten());
+                    entry.setSize(def.getBytesRead());
+                    def.reset();
+                } else {
+                    // Note: There is no way to check whether the written
+                    // data matches the crc, the compressed size and the
+                    // uncompressed size!
+                }
+                break;
+            default:
+                throw new ZipException(entry.getName()
+                + " (unsupported compression method "
+                + entry.getMethod()
+                + ")");
+        }
+        writeDataDescriptor();
+        flush();
+        crc.reset();
+        this.entry = null;
+    }
+
+    /**
+     * @throws IOException On any I/O error.
+     */
+    private void writeDataDescriptor() throws IOException {
+        final E entry = this.entry;
+        assert null != entry;
+        if (!entry.getGeneralBit(3))
+            return;
+        final LEDataOutputStream dos = (LEDataOutputStream) delegate;
+        final long crc = entry.getCrc();
+        final long csize = entry.getCompressedSize();
+        final long size = entry.getSize();
+        final long offset = entry.getOffset();
+        // Offset MUST be considered in decision about ZIP64 format - see
+        // description of Data Descriptor in ZIP File Format Specification!
+        final boolean zip64 // ZIP64 extensions?
+                =  csize  >= UInt.MAX_VALUE
+                || size   >= UInt.MAX_VALUE
+                || offset >= UInt.MAX_VALUE
+                || FORCE_ZIP64_EXT;
+        // Data Descriptor Signature.
+        dos.writeInt(DD_SIG);
+        // CRC-32.
+        dos.writeInt((int) crc);
+        // Compressed Size.
+        // Uncompressed Size.
+        if (zip64) {
+            dos.writeLong(csize);
+            dos.writeLong(size);
+        } else {
+            dos.writeInt((int) csize);
+            dos.writeInt((int) size);
+        }
+    }
+
+    /**
+     * Closes the current entry and writes the Central Directory to the
+     * underlying output stream.
+     * <p>
+     * <b>Notes:</b>
+     * <ul>
+     * <li>The underlying stream is not closed.</li>
+     * <li>Unlike Sun's implementation in J2SE 1.4.2, you may continue to use
+     *     this ZIP output stream with putNextEntry(...) and the like.
+     *     When you finally close the stream, the central directory will
+     *     contain <em>all</em> entries written.</li>
+     * </ul>
+     *
+     * @throws ZipException If and only if writing the entry is impossible
+     *         because the resulting file would not comply to the ZIP file
+     *         format specification.
+     * @throws IOException On any I/O error.
+     */
+    public void finish() throws IOException {
+        if (finished)
+            return;
+        finished = true;
+        closeEntry();
+        final LEDataOutputStream dos = (LEDataOutputStream) delegate;
+        cdOffset = dos.size();
+        for (ZipEntry entry : entries.values())
+            writeCentralFileHeader(entry);
+        writeEndOfCentralDirectory();
+    }
+
+    /**
+     * Writes a Central File Header record.
+     *
+     * @throws IOException On any I/O error.
+     */
+    private void writeCentralFileHeader(final ZipEntry entry) throws IOException {
+        assert null != entry;
+        final LEDataOutputStream dos = (LEDataOutputStream) delegate;
+        final long csize32 = entry.getCompressedSize32();
+        final long size32 = entry.getSize32();
+        final long offset32 = entry.getOffset32();
+        final boolean dd = entry.getGeneralBit(3);
+        final boolean zip64 // ZIP64 extensions?
+                =  csize32  >= UInt.MAX_VALUE
+                || size32   >= UInt.MAX_VALUE
+                || offset32 >= UInt.MAX_VALUE
+                || FORCE_ZIP64_EXT;
+        // Central File Header.
+        dos.writeInt(CFH_SIG);
+        // Version Made By.
+        dos.writeShort((entry.getPlatform() << 8) | 63);
+        // Version Needed To Extract.
+        dos.writeShort(zip64 ? 45 : dd ? 20 : 10);
+        // General Purpose Bit Flag.
+        dos.writeShort(entry.getGeneral());
+        // Compression Method.
+        dos.writeShort(entry.getMethod());
+        // Last Mod. File Time / Date.
+        dos.writeInt((int) entry.getDosTime());
+        // CRC-32.
+        dos.writeInt((int) entry.getCrc());
+        // Compressed Size.
+        dos.writeInt((int) csize32);
+        // Uncompressed Size.
+        dos.writeInt((int) size32);
+        // File Name Length.
+        final byte[] name = entry.getName().getBytes(charset);
+        dos.writeShort(name.length);
+        // Extra Field Length.
+        final byte[] extra = entry.getExtra();
+        assert extra != null;
+        dos.writeShort(extra.length);
+        // File Comment Length.
+        String comment = entry.getComment();
+        if (comment == null)
+            comment = "";
+        final byte[] data = comment.getBytes(charset);
+        dos.writeShort(data.length);
+        // Disk Number Start.
+        dos.writeShort(0);
+        // Internal File Attributes.
+        dos.writeShort(0);
+        // External File Attributes.
+        dos.writeInt(entry.isDirectory() ? 0x10 : 0); // fixed issue #27.
+        // Relative Offset Of Local File Header.
+        dos.writeInt((int) offset32);
+        // File Name.
+        dos.write(name);
+        // Extra Field(s).
+        dos.write(extra);
+        // File Comment.
+        dos.write(data);
+    }
+
+    /**
+     * Writes the End Of Central Directory record.
+     *
+     * @throws IOException On any I/O error.
+     */
+    private void writeEndOfCentralDirectory() throws IOException {
+        final LEDataOutputStream dos = (LEDataOutputStream) delegate;
+        final long cdEntries = entries.size();
+        final long cdSize = dos.size() - cdOffset;
+        final long cdOffset = this.cdOffset;
+        final boolean cdEntriesZip64 = cdEntries > UShort.MAX_VALUE || FORCE_ZIP64_EXT;
+        final boolean cdSizeZip64    = cdSize    > UInt  .MAX_VALUE || FORCE_ZIP64_EXT;
+        final boolean cdOffsetZip64  = cdOffset  > UInt  .MAX_VALUE || FORCE_ZIP64_EXT;
+        final int cdEntries16 = cdEntriesZip64 ? UShort.MAX_VALUE : (int) cdEntries;
+        final long cdSize32   = cdSizeZip64    ? UInt  .MAX_VALUE : cdSize;
+        final long cdOffset32 = cdOffsetZip64  ? UInt  .MAX_VALUE : cdOffset;
+        final boolean zip64 // ZIP64 extensions?
+                =  cdEntriesZip64
+                || cdSizeZip64
+                || cdOffsetZip64;
+        if (zip64) {
+            final long zip64eocdOffset // relative offset of the zip64 end of central directory record
+                    = dos.size();
+            // ZIP64 End Of Central Directory Record signature.
+            dos.writeInt(ZIP64_EOCDR_SIG);
+            // Size Of ZIP64 End Of Central Directory Record.
+            dos.writeLong(ZIP64_EOCDR_MIN_LEN - 12);
+            // Version Made By.
+            dos.writeShort(63);
+            // Version Needed To Extract.
+            dos.writeShort(45);
+            // Number Of This Disk.
+            dos.writeInt(0);
+            // Number Of The Disk With The Start Of The Central Directory.
+            dos.writeInt(0);
+            // Total Number Of Entries In The Central Directory On This Disk.
+            dos.writeLong(cdEntries);
+            // Total Number Of Entries In The Central Directory.
+            dos.writeLong(cdEntries);
+            // Size Of The Central Directory.
+            dos.writeLong(cdSize);
+            // Offset Of Start Of Central Directory With Respect To The
+            // Starting Disk Number.
+            dos.writeLong(cdOffset);
+            // ZIP64 End Of Central Directory Locator signature.
+            dos.writeInt(ZIP64_EOCDL_SIG);
+            // Number Of The Disk With The Start Of The ZIP64 End Of Central Directory.
+            dos.writeInt(0);
+            // Relative Offset Of The ZIP64 End Of Central Directory record.
+            dos.writeLong(zip64eocdOffset);
+            // Total Number Of Disks.
+            dos.writeInt(1);
+        }
+        // End Of Central Directory record signature.
+        dos.writeInt(EOCDR_SIG);
+        // Disk numbers.
+        dos.writeShort(0);
+        dos.writeShort(0);
+        // Number of entries.
+        dos.writeShort(cdEntries16);
+        dos.writeShort(cdEntries16);
+        // Length and offset of Central Directory.
+        dos.writeInt((int) cdSize32);
+        dos.writeInt((int) cdOffset32);
+        // ZIP file comment.
+        String comment = getComment();
+        if (comment == null)
+            comment = "";
+        final byte[] data = comment.getBytes(charset);
+        dos.writeShort(data.length);
+        dos.write(data);
+    }
+
+    /**
+     * Closes this output stream and releases any system resources
+     * associated with the stream.
+     * This closes the open output stream writing to this ZIP file,
+     * if any.
+     *
+     * @throws IOException On any I/O error.
+     */
+    @Override
+    public void close() throws IOException {
+        if (closed)
+            return;
+        closed = true;
+        try {
+            finish();
+        } finally {
+            entries.clear();
+            delegate.close();
+        }
+    }
+}