/*
 * Copyright (C) 2005-2012 Schlichtherle IT Services.
 * All rights reserved. Use is subject to license terms.
 */
package de.truezip.kernel.cio;

import static de.truezip.kernel.cio.Entry.ALL_ACCESS_SET;
import de.truezip.kernel.cio.Entry.Access;
import static de.truezip.kernel.cio.Entry.Size.DATA;
import static de.truezip.kernel.cio.Entry.UNKNOWN;
import de.truezip.kernel.io.DecoratingOutputStream;
import de.truezip.kernel.io.InputException;
import de.truezip.kernel.util.JointIterator;
import de.truezip.kernel.util.SuppressedExceptionBuilder;
import edu.umd.cs.findbugs.annotations.CreatesObligation;
import java.io.IOException;
import java.io.OutputStream;
import java.util.Iterator;
import java.util.LinkedHashMap;
import java.util.Map;
import javax.annotation.CheckForNull;
import javax.annotation.WillCloseWhenClosed;
import javax.annotation.concurrent.NotThreadSafe;

/**
 * Decorates another output service to support a virtually unlimited number of
 * entries which may be written concurrently while actually at most one entry
 * is written concurrently to the decorated output service.
 * If there is more than one entry to be written concurrently, the additional
 * entries are buffered to an I/O entry allocated from an I/O pool and copied
 * to the decorated output service upon a call to their
 * {@link OutputStream#close()} method.
 * Note that this implies that the {@code close()} method may fail with
 * an {@link IOException}.
 *
 * @param  <E> the type of the mutable entries.
 * @author Christian Schlichtherle
 */
@NotThreadSafe
public class MultiplexingOutputService<E extends MutableEntry>
extends DecoratingOutputService<E, OutputService<E>> {

    private final IOPool<?> pool;

    /**
     * The map of temporary archive entries which have not yet been written
     * to the output archive.
     */
    private final Map<String, BufferedEntryOutputStream>
            buffers = new LinkedHashMap<>();

    /** @see #isBusy */
    private boolean busy;

    /**
     * Constructs a new multiplexed output service.
     * 
     * @param output the decorated output service.
     * @param pool the pool for buffering entry data.
     */
    @CreatesObligation
    public MultiplexingOutputService(
            final @WillCloseWhenClosed OutputService<E> output,
            final IOPool<?> pool) {
        super(output);
        if (null == (this.pool = pool))
            throw new NullPointerException();
    }

    @Override
    public int size() {
        return container.size() + buffers.size();
    }

    @Override
    public Iterator<E> iterator() {
        return new JointIterator<>(
                container.iterator(),
                new BufferedEntriesIterator());
    }

    private class BufferedEntriesIterator implements Iterator<E> {
        final Iterator<BufferedEntryOutputStream> i = buffers.values().iterator();

        @Override
        public boolean hasNext() {
            return i.hasNext();
        }

        @Override
        public E next() {
            return i.next().getTarget();
        }

        @Override
        public void remove() {
            throw new UnsupportedOperationException();
        }
    }

    @Override
    public @CheckForNull E getEntry(String name) {
        final E entry = container.getEntry(name);
        if (null != entry)
            return entry;
        final BufferedEntryOutputStream out = buffers.get(name);
        return null == out ? null : out.getTarget();
    }

    @Override
    public OutputSocket<E> getOutputSocket(final E entry) {
        if (null == entry)
            throw new NullPointerException();

        class Output extends DecoratingOutputSocket<E> {
            Output() {
                super(MultiplexingOutputService.super.getOutputSocket(entry));
            }

            @Override
            public E getLocalTarget() throws IOException {
                return entry;
            }

            @Override
            public OutputStream stream() throws IOException {
                return isBusy()
                        ? newBufferedEntryOutputStream(getBoundSocket())
                        : new EntryOutputStream(getBoundSocket());
            }
        } // Output

        return new Output();
    }

    private BufferedEntryOutputStream newBufferedEntryOutputStream(
            final OutputSocket<? extends E> output)
    throws IOException {
        final IOBuffer<?> buffer = pool.allocate();
        try {
            return new BufferedEntryOutputStream(buffer, output);
        } catch (final Throwable ex) {
            try {
                buffer.release();
            } catch (final IOException ex2) {
                ex.addSuppressed(ex2);
            }
            throw ex;
        }
    }

    /**
     * Returns whether the container output archive is busy writing an archive
     * entry or not.
     * 
     * @return Whether the container output archive is busy writing an archive
     *         entry or not.
     */
    public boolean isBusy() {
        return busy;
    }

    @Override
    public void close() throws IOException {
        if (isBusy())
            throw new IOException("Output service is still busy!");
        storeBuffers();
        assert buffers.isEmpty();
        container.close();
    }

    private void storeBuffers() throws IOException {
        if (isBusy())
            return;

        final SuppressedExceptionBuilder<IOException>
                builder = new SuppressedExceptionBuilder<>();
        for (   final Iterator<BufferedEntryOutputStream> i = buffers.values().iterator();
                i.hasNext(); ) {
            final BufferedEntryOutputStream out = i.next();
            try {
                if (out.store())
                    i.remove();
            } catch (final InputException ex) {
                builder.warn(ex);
            } catch (final IOException ex) {
                throw builder.fail(ex);
            }
        }
        builder.check();
    }

    /** This entry output stream writes directly to this output service. */
    private final class EntryOutputStream extends DecoratingOutputStream {
        boolean closed;

        @CreatesObligation
        EntryOutputStream(final OutputSocket<? extends E> output)
        throws IOException {
            super(output.stream());
            busy = true;
        }

        @Override
        public void close() throws IOException {
            if (closed)
                return;
            out.close();
            closed = true;
            busy = false;
            storeBuffers();
        }
    } // EntryOutputStream

    /**
     * This entry output stream writes the archive entry to an
     * {@linkplain IOBuffer I/O buffer}.
     * When the stream gets closed, the I/O buffer is then copied to this
     * output service and finally deleted unless this output service is still busy.
     */
    private final class BufferedEntryOutputStream extends DecoratingOutputStream {
        final IOBuffer<?> buffer;
        final InputSocket<Entry> input;
        final OutputSocket<? extends E> output;
        final E local;
        boolean closed;

        @CreatesObligation
        @SuppressWarnings("LeakingThisInConstructor")
        BufferedEntryOutputStream(  final IOBuffer<?> buffer,
                                    final OutputSocket<? extends E> output)
        throws IOException {
            super(buffer.getOutputSocket().stream());
            this.buffer = buffer;
            final E local = this.local = (this.output = output).getLocalTarget();
            final Entry peer = output.getPeerTarget();
            final class InputProxy extends DecoratingInputSocket<Entry> {
                InputProxy() {
                    super(buffer.getInputSocket());
                }

                @Override
                public Entry getLocalTarget() throws IOException {
                    return null != peer ? peer : buffer;
                }
            }
            this.input = new InputProxy();
            final BufferedEntryOutputStream
                    old = buffers.put(local.getName(), this);
            if (null != old)
                old.discard();
        }

        E getTarget() {
            return local;
        }

        @Override
        public void close() throws IOException {
            if (closed)
                return;
            out.close();
            closed = true;
            copyProperties();
            storeBuffers();
        }

        void copyProperties() throws IOException {
            final Entry src = input.getLocalTarget();
            final E dst = local;
            // Never copy anything but the DATA size!
            if (UNKNOWN == dst.getSize(DATA))
                dst.setSize(DATA, src.getSize(DATA));
            for (final Access type : ALL_ACCESS_SET)
                if (UNKNOWN == dst.getTime(type))
                    dst.setTime(type, src.getTime(type));
        }

        boolean store() throws IOException {
            if (!closed || isBusy())
                return false;
<<<<<<< HEAD
            Throwable ex = null;
            try {
                IOSocket.copy(input, output);
            } catch (final Throwable ex2) {
                ex = ex2;
                throw ex2;
            } finally {
                try {
                    buffer.release();
                } catch (final IOException ex2) {
                    if (null == ex)
                        throw ex2;
                    ex.addSuppressed(ex2);
                }
            }
=======
            IOSocket.copy(input, output);
            buffer.release();
>>>>>>> 671c891b
            return true;
        }

        void discard() throws IOException {
            assert closed;
            buffer.release();
        }
    } // BufferedEntryOutputStream
}<|MERGE_RESOLUTION|>--- conflicted
+++ resolved
@@ -279,26 +279,8 @@
         boolean store() throws IOException {
             if (!closed || isBusy())
                 return false;
-<<<<<<< HEAD
-            Throwable ex = null;
-            try {
-                IOSocket.copy(input, output);
-            } catch (final Throwable ex2) {
-                ex = ex2;
-                throw ex2;
-            } finally {
-                try {
-                    buffer.release();
-                } catch (final IOException ex2) {
-                    if (null == ex)
-                        throw ex2;
-                    ex.addSuppressed(ex2);
-                }
-            }
-=======
             IOSocket.copy(input, output);
             buffer.release();
->>>>>>> 671c891b
             return true;
         }
 
