/*
 * Copyright (C) 2005-2012 Schlichtherle IT Services.
 * All rights reserved. Use is subject to license terms.
 */
package de.schlichtherle.truezip.kernel;

import static de.truezip.kernel.FsAccessOption.APPEND;
import static de.truezip.kernel.FsAccessOption.CREATE_PARENTS;
<<<<<<< HEAD
=======
import static de.truezip.kernel.FsAccessOptions.NONE;
>>>>>>> 7fcb0497
import de.truezip.kernel.*;
import de.truezip.kernel.cio.Entry.Access;
import static de.truezip.kernel.cio.Entry.Access.READ;
import static de.truezip.kernel.cio.Entry.Access.WRITE;
import de.truezip.kernel.cio.Entry.Type;
import static de.truezip.kernel.cio.Entry.Type.DIRECTORY;
import static de.truezip.kernel.cio.Entry.Type.FILE;
import de.truezip.kernel.cio.*;
import de.truezip.kernel.io.InputExceptionSource;
import de.truezip.kernel.io.Streams;
import de.truezip.kernel.util.BitField;
import java.io.IOException;
import java.io.InputStream;
import java.io.OutputStream;
import java.nio.file.FileAlreadyExistsException;
import java.nio.file.FileSystemException;
import java.nio.file.NoSuchFileException;
import java.util.Map;
import java.util.logging.Level;
import java.util.logging.Logger;
import javax.annotation.CheckForNull;
import javax.annotation.concurrent.NotThreadSafe;

/**
 * An abstract base class for any archive file system controller which
 * provide all the essential services required for accessing a prospective
 * archive file.
 * This base class encapsulates all the code which is not depending on a
 * particular archive update strategy and the corresponding state of this
 * file system controller.
 * <p>
 * Each instance of this class manages an archive file - the <i>target file</i>
 * - in order to allow random access to it as if it were a regular directory in
 * its parent file system.
 * <p>
 * Note that in general all of the methods in this class are reentrant on
 * exceptions.
 * This is important because client applications may repeatedly call them.
 * Of course, depending on the calling context, some or all of the archive
 * file's data may be lost in this case.
 * 
 * @param  <E> the type of the archive entries.
 * @author Christian Schlichtherle
 */
@NotThreadSafe
abstract class ArchiveController<E extends FsArchiveEntry>
extends LockModelController {

    private static final Logger logger = Logger.getLogger(
            ArchiveController.class.getName(),
            ArchiveController.class.getName());

    /**
     * Constructs a new basic archive controller.
     *
     * @param model the non-{@code null} archive model.
     */
    ArchiveController(final LockModel model) {
        super(model);
        if (null == model.getParent())
            throw new IllegalArgumentException();
    }

    /** Equivalent to {@link #autoMount(boolean) autoMount(false)}. */
    final ArchiveFileSystem<E> autoMount(BitField<FsAccessOption> options)
    throws IOException {
        return autoMount(false, options);
    }

    /**
     * Returns the (virtual) archive file system mounted from the target
     * archive file. This method is reentrant with respect to any exceptions
     * it may throw.
     *
     * @param  autoCreate If this is {@code true} and the archive file does not
     *         exist, then a new archive file system with only a virtual root
     *         directory is created with its last modification time set to the
     *         system's current time.
     * @return An archive file system.
     */
    abstract ArchiveFileSystem<E> autoMount(
            boolean autoCreate,
            BitField<FsAccessOption> options)
    throws IOException;

    @Override
    public final boolean isReadOnly() throws IOException {
        return autoMount(NONE).isReadOnly();
    }

    @Override
    public final FsEntry getEntry(FsEntryName name)
    throws IOException {
        return autoMount(NONE).getEntry(name);
    }

    @Override
    public final boolean isReadable(FsEntryName name) throws IOException {
        return autoMount(NONE).getEntry(name) != null;
    }

    @Override
    public final boolean isWritable(FsEntryName name) throws IOException {
        return autoMount(NONE).isWritable(name);
    }

    @Override
    public final boolean isExecutable(FsEntryName name) throws IOException {
        return autoMount(NONE).isExecutable(name);
    }

    @Override
    public final void setReadOnly(FsEntryName name) throws IOException {
        autoMount(NONE).setReadOnly(name);
    }

    @Override
    public final boolean setTime(   FsEntryName name,
                                    Map<Access, Long> times,
                                    BitField<FsAccessOption> options)
    throws IOException {
        checkSync(name, null, options);
        return autoMount(options).setTime(name, times, options);
    }

    @Override
    public final boolean setTime(   FsEntryName name,
                                    BitField<Access> types,
                                    long value,
                                    BitField<FsAccessOption> options)
    throws IOException {
        checkSync(name, null, options);
        return autoMount(options).setTime(name, types, value, options);
    }

    @Override
    public final InputSocket<?> getInputSocket(
            FsEntryName name,
            BitField<FsAccessOption> options) {
        return new Input(name, options);
    }

    @NotThreadSafe
    private final class Input extends DelegatingInputSocket<FsArchiveEntry> {
        final FsEntryName name;
        @CheckForNull FsArchiveEntry localTarget;
        final BitField<FsAccessOption> options;

        Input(final FsEntryName name, final BitField<FsAccessOption> options) {
            if (null == (this.name = name))
                throw new NullPointerException();
            if (null == (this.options = options))
                throw new NullPointerException();
        }

        @Override
        public FsArchiveEntry getLocalTarget() throws IOException {
            if (null != localTarget)
                return localTarget;
            getPeerTarget(); // may sync() if in same target archive file!
            checkSync(name, READ, options);
            final FsCovariantEntry<E> fse = autoMount(options).getEntry(name);
            if (null == fse)
                throw new NoSuchFileException(name.toString());
            return localTarget = fse.getEntry();
        }

        @Override
        protected InputSocket<? extends FsArchiveEntry> getSocket()
        throws IOException {
            localTarget = null;
            final FsArchiveEntry ae = getLocalTarget();
            if (FILE != ae.getType())
                throw new FileSystemException(name.toString(), null,
                        "Not a file entry!");
            return getInputSocket(ae.getName());
        }
    } // Input

    abstract InputSocket<? extends E> getInputSocket(String name);

    @Override
    public final OutputSocket<?> getOutputSocket(
            FsEntryName name,
            BitField<FsAccessOption> options,
            @CheckForNull Entry template) {
        return new Output(name, options, template);
    }

    @NotThreadSafe
    private final class Output extends OutputSocket<FsArchiveEntry> {
        final FsEntryName name;
        final BitField<FsAccessOption> options;
        final @CheckForNull Entry template;
        @CheckForNull ArchiveFileSystemOperation<E> mknod;

        Output( final FsEntryName name,
                final BitField<FsAccessOption> options,
                final @CheckForNull Entry template) {
            if (null == (this.name = name))
                throw new NullPointerException();
            if (null == (this.options = options))
                throw new NullPointerException();
            this.template = template;
        }

        ArchiveFileSystemOperation<E> mknod() throws IOException {
            if (null != mknod)
                return mknod;
            checkSync(name, WRITE, options);
            // Start creating or overwriting the archive entry.
            // This will fail if the entry already exists as a directory.
            return mknod = autoMount(
                        !name.isRoot() && options.get(CREATE_PARENTS),
                        options)
                    .mknod(name, FILE, options, template);
        }

        @Override
        public FsArchiveEntry getLocalTarget() throws IOException {
            final E ae = mknod().getTarget().getEntry();
            if (options.get(APPEND)) {
                // A proxy entry must get returned here in order to inhibit
                // a peer target to recognize the type of this entry and
                // change the contents of the transferred data accordingly.
                // This would not work when APPENDing.
                return new ProxyEntry(ae);
            }
            return ae;
        }

        @Override
        @edu.umd.cs.findbugs.annotations.SuppressWarnings("RCN_REDUNDANT_NULLCHECK_OF_NULL_VALUE") // false positive
        public OutputStream stream() throws IOException {
            mknod = null;
            final ArchiveFileSystemOperation<E> mknod = mknod();
            final E ae = mknod.getTarget().getEntry();
            InputStream in = null;
            if (options.get(APPEND)) {
                try {
                    in = new InputExceptionSource(new Input(name, options)).stream();
                } catch (IOException ex) {
                    // When appending, there is no need for the entry to exist,
                    // so we can safely ignore this - fall through!
                }
            }
            try (final InputStream in2 = in) {
                final OutputSocket<? extends E> os = getOutputSocket(ae, options);
                if (null == in2) // do NOT bind when appending!
                    os.bind(this);
                final OutputStream out = os.stream();
                try {
                    mknod.commit();
                    if (null != in2)
                        Streams.cat(in2, out);
                } catch (final Throwable ex) {
                    try {
                        out.close();
                    } catch (final Throwable ex2) {
                        ex.addSuppressed(ex2);
                    }
                    throw ex;
                }
                return out;
            }
        }
    } // Output

    private static final class ProxyEntry
    extends DecoratingEntry<FsArchiveEntry>
    implements FsArchiveEntry {
        ProxyEntry(FsArchiveEntry entry) {
            super(entry);
        }

        @Override
        public Type getType() {
            return entry.getType();
        }

        @Override
        public boolean setSize(Size type, long value) {
            return entry.setSize(type, value);
        }

        @Override
        public boolean setTime(Access type, long value) {
            return entry.setTime(type, value);
        }
    } // ProxyEntry

    abstract OutputSocket<? extends E> getOutputSocket(E entry, BitField<FsAccessOption> options);

    @Override
    public final void mknod(
            final FsEntryName name,
            final Type type,
            final BitField<FsAccessOption> options,
            final Entry template)
    throws IOException {
        if (name.isRoot()) { // TODO: Is this case differentiation required?
            try {
                autoMount(options); // detect false positives!
            } catch (final FalsePositiveException ex) {
                if (DIRECTORY != type)
                    throw ex;
                autoMount(true, options);
                return;
            }
            throw new FileAlreadyExistsException(name.toString(), null,
                    "Cannot replace a directory entry!");
        } else {
            checkSync(name, null, options);
            autoMount(options.get(CREATE_PARENTS), options)
                    .mknod(name, type, options, template)
                    .commit();
        }
    }

    @Override
    public void unlink( final FsEntryName name,
                        final BitField<FsAccessOption> options)
    throws IOException {
        checkSync(name, null, options);
        final ArchiveFileSystem<E> fs = autoMount(options);
        fs.unlink(name, options);
        if (name.isRoot()) {
            // Check for any archive entries with absolute entry names.
            final int size = fs.getSize() - 1; // mind the ROOT entry
            if (0 != size)
                logger.log(Level.WARNING, "unlink.absolute",
                        new Object[] { getMountPoint(), size });
        }
    }

    /**
     * Checks if the intended access to the named archive entry in the virtual
     * file system is possible without performing a
     * {@link FsController#sync(BitField, ExceptionHandler) sync} operation in
     * advance.
     *
     * @param  name the file system entry name.
     * @param  intention the intended I/O operation on the archive entry.
     *         If {@code null}, then only an update to the archive entry meta
     *         data (i.e. a pure virtual file system operation with no I/O)
     *         is intended.
     * @throws NeedsSyncException If a sync operation is required before the
     *         intended access could succeed.
     */
    abstract void checkSync(    FsEntryName name,
                                @CheckForNull Access intention,
                                BitField<FsAccessOption> options)
    throws NeedsSyncException;
}<|MERGE_RESOLUTION|>--- conflicted
+++ resolved
@@ -1,366 +1,363 @@
-/*
- * Copyright (C) 2005-2012 Schlichtherle IT Services.
- * All rights reserved. Use is subject to license terms.
- */
-package de.schlichtherle.truezip.kernel;
-
-import static de.truezip.kernel.FsAccessOption.APPEND;
-import static de.truezip.kernel.FsAccessOption.CREATE_PARENTS;
-<<<<<<< HEAD
-=======
-import static de.truezip.kernel.FsAccessOptions.NONE;
->>>>>>> 7fcb0497
-import de.truezip.kernel.*;
-import de.truezip.kernel.cio.Entry.Access;
-import static de.truezip.kernel.cio.Entry.Access.READ;
-import static de.truezip.kernel.cio.Entry.Access.WRITE;
-import de.truezip.kernel.cio.Entry.Type;
-import static de.truezip.kernel.cio.Entry.Type.DIRECTORY;
-import static de.truezip.kernel.cio.Entry.Type.FILE;
-import de.truezip.kernel.cio.*;
-import de.truezip.kernel.io.InputExceptionSource;
-import de.truezip.kernel.io.Streams;
-import de.truezip.kernel.util.BitField;
-import java.io.IOException;
-import java.io.InputStream;
-import java.io.OutputStream;
-import java.nio.file.FileAlreadyExistsException;
-import java.nio.file.FileSystemException;
-import java.nio.file.NoSuchFileException;
-import java.util.Map;
-import java.util.logging.Level;
-import java.util.logging.Logger;
-import javax.annotation.CheckForNull;
-import javax.annotation.concurrent.NotThreadSafe;
-
-/**
- * An abstract base class for any archive file system controller which
- * provide all the essential services required for accessing a prospective
- * archive file.
- * This base class encapsulates all the code which is not depending on a
- * particular archive update strategy and the corresponding state of this
- * file system controller.
- * <p>
- * Each instance of this class manages an archive file - the <i>target file</i>
- * - in order to allow random access to it as if it were a regular directory in
- * its parent file system.
- * <p>
- * Note that in general all of the methods in this class are reentrant on
- * exceptions.
- * This is important because client applications may repeatedly call them.
- * Of course, depending on the calling context, some or all of the archive
- * file's data may be lost in this case.
- * 
- * @param  <E> the type of the archive entries.
- * @author Christian Schlichtherle
- */
-@NotThreadSafe
-abstract class ArchiveController<E extends FsArchiveEntry>
-extends LockModelController {
-
-    private static final Logger logger = Logger.getLogger(
-            ArchiveController.class.getName(),
-            ArchiveController.class.getName());
-
-    /**
-     * Constructs a new basic archive controller.
-     *
-     * @param model the non-{@code null} archive model.
-     */
-    ArchiveController(final LockModel model) {
-        super(model);
-        if (null == model.getParent())
-            throw new IllegalArgumentException();
-    }
-
-    /** Equivalent to {@link #autoMount(boolean) autoMount(false)}. */
-    final ArchiveFileSystem<E> autoMount(BitField<FsAccessOption> options)
-    throws IOException {
-        return autoMount(false, options);
-    }
-
-    /**
-     * Returns the (virtual) archive file system mounted from the target
-     * archive file. This method is reentrant with respect to any exceptions
-     * it may throw.
-     *
-     * @param  autoCreate If this is {@code true} and the archive file does not
-     *         exist, then a new archive file system with only a virtual root
-     *         directory is created with its last modification time set to the
-     *         system's current time.
-     * @return An archive file system.
-     */
-    abstract ArchiveFileSystem<E> autoMount(
-            boolean autoCreate,
-            BitField<FsAccessOption> options)
-    throws IOException;
-
-    @Override
-    public final boolean isReadOnly() throws IOException {
-        return autoMount(NONE).isReadOnly();
-    }
-
-    @Override
-    public final FsEntry getEntry(FsEntryName name)
-    throws IOException {
-        return autoMount(NONE).getEntry(name);
-    }
-
-    @Override
-    public final boolean isReadable(FsEntryName name) throws IOException {
-        return autoMount(NONE).getEntry(name) != null;
-    }
-
-    @Override
-    public final boolean isWritable(FsEntryName name) throws IOException {
-        return autoMount(NONE).isWritable(name);
-    }
-
-    @Override
-    public final boolean isExecutable(FsEntryName name) throws IOException {
-        return autoMount(NONE).isExecutable(name);
-    }
-
-    @Override
-    public final void setReadOnly(FsEntryName name) throws IOException {
-        autoMount(NONE).setReadOnly(name);
-    }
-
-    @Override
-    public final boolean setTime(   FsEntryName name,
-                                    Map<Access, Long> times,
-                                    BitField<FsAccessOption> options)
-    throws IOException {
-        checkSync(name, null, options);
-        return autoMount(options).setTime(name, times, options);
-    }
-
-    @Override
-    public final boolean setTime(   FsEntryName name,
-                                    BitField<Access> types,
-                                    long value,
-                                    BitField<FsAccessOption> options)
-    throws IOException {
-        checkSync(name, null, options);
-        return autoMount(options).setTime(name, types, value, options);
-    }
-
-    @Override
-    public final InputSocket<?> getInputSocket(
-            FsEntryName name,
-            BitField<FsAccessOption> options) {
-        return new Input(name, options);
-    }
-
-    @NotThreadSafe
-    private final class Input extends DelegatingInputSocket<FsArchiveEntry> {
-        final FsEntryName name;
-        @CheckForNull FsArchiveEntry localTarget;
-        final BitField<FsAccessOption> options;
-
-        Input(final FsEntryName name, final BitField<FsAccessOption> options) {
-            if (null == (this.name = name))
-                throw new NullPointerException();
-            if (null == (this.options = options))
-                throw new NullPointerException();
-        }
-
-        @Override
-        public FsArchiveEntry getLocalTarget() throws IOException {
-            if (null != localTarget)
-                return localTarget;
-            getPeerTarget(); // may sync() if in same target archive file!
-            checkSync(name, READ, options);
-            final FsCovariantEntry<E> fse = autoMount(options).getEntry(name);
-            if (null == fse)
-                throw new NoSuchFileException(name.toString());
-            return localTarget = fse.getEntry();
-        }
-
-        @Override
-        protected InputSocket<? extends FsArchiveEntry> getSocket()
-        throws IOException {
-            localTarget = null;
-            final FsArchiveEntry ae = getLocalTarget();
-            if (FILE != ae.getType())
-                throw new FileSystemException(name.toString(), null,
-                        "Not a file entry!");
-            return getInputSocket(ae.getName());
-        }
-    } // Input
-
-    abstract InputSocket<? extends E> getInputSocket(String name);
-
-    @Override
-    public final OutputSocket<?> getOutputSocket(
-            FsEntryName name,
-            BitField<FsAccessOption> options,
-            @CheckForNull Entry template) {
-        return new Output(name, options, template);
-    }
-
-    @NotThreadSafe
-    private final class Output extends OutputSocket<FsArchiveEntry> {
-        final FsEntryName name;
-        final BitField<FsAccessOption> options;
-        final @CheckForNull Entry template;
-        @CheckForNull ArchiveFileSystemOperation<E> mknod;
-
-        Output( final FsEntryName name,
-                final BitField<FsAccessOption> options,
-                final @CheckForNull Entry template) {
-            if (null == (this.name = name))
-                throw new NullPointerException();
-            if (null == (this.options = options))
-                throw new NullPointerException();
-            this.template = template;
-        }
-
-        ArchiveFileSystemOperation<E> mknod() throws IOException {
-            if (null != mknod)
-                return mknod;
-            checkSync(name, WRITE, options);
-            // Start creating or overwriting the archive entry.
-            // This will fail if the entry already exists as a directory.
-            return mknod = autoMount(
-                        !name.isRoot() && options.get(CREATE_PARENTS),
-                        options)
-                    .mknod(name, FILE, options, template);
-        }
-
-        @Override
-        public FsArchiveEntry getLocalTarget() throws IOException {
-            final E ae = mknod().getTarget().getEntry();
-            if (options.get(APPEND)) {
-                // A proxy entry must get returned here in order to inhibit
-                // a peer target to recognize the type of this entry and
-                // change the contents of the transferred data accordingly.
-                // This would not work when APPENDing.
-                return new ProxyEntry(ae);
-            }
-            return ae;
-        }
-
-        @Override
-        @edu.umd.cs.findbugs.annotations.SuppressWarnings("RCN_REDUNDANT_NULLCHECK_OF_NULL_VALUE") // false positive
-        public OutputStream stream() throws IOException {
-            mknod = null;
-            final ArchiveFileSystemOperation<E> mknod = mknod();
-            final E ae = mknod.getTarget().getEntry();
-            InputStream in = null;
-            if (options.get(APPEND)) {
-                try {
-                    in = new InputExceptionSource(new Input(name, options)).stream();
-                } catch (IOException ex) {
-                    // When appending, there is no need for the entry to exist,
-                    // so we can safely ignore this - fall through!
-                }
-            }
-            try (final InputStream in2 = in) {
-                final OutputSocket<? extends E> os = getOutputSocket(ae, options);
-                if (null == in2) // do NOT bind when appending!
-                    os.bind(this);
-                final OutputStream out = os.stream();
-                try {
-                    mknod.commit();
-                    if (null != in2)
-                        Streams.cat(in2, out);
-                } catch (final Throwable ex) {
-                    try {
-                        out.close();
-                    } catch (final Throwable ex2) {
-                        ex.addSuppressed(ex2);
-                    }
-                    throw ex;
-                }
-                return out;
-            }
-        }
-    } // Output
-
-    private static final class ProxyEntry
-    extends DecoratingEntry<FsArchiveEntry>
-    implements FsArchiveEntry {
-        ProxyEntry(FsArchiveEntry entry) {
-            super(entry);
-        }
-
-        @Override
-        public Type getType() {
-            return entry.getType();
-        }
-
-        @Override
-        public boolean setSize(Size type, long value) {
-            return entry.setSize(type, value);
-        }
-
-        @Override
-        public boolean setTime(Access type, long value) {
-            return entry.setTime(type, value);
-        }
-    } // ProxyEntry
-
-    abstract OutputSocket<? extends E> getOutputSocket(E entry, BitField<FsAccessOption> options);
-
-    @Override
-    public final void mknod(
-            final FsEntryName name,
-            final Type type,
-            final BitField<FsAccessOption> options,
-            final Entry template)
-    throws IOException {
-        if (name.isRoot()) { // TODO: Is this case differentiation required?
-            try {
-                autoMount(options); // detect false positives!
-            } catch (final FalsePositiveException ex) {
-                if (DIRECTORY != type)
-                    throw ex;
-                autoMount(true, options);
-                return;
-            }
-            throw new FileAlreadyExistsException(name.toString(), null,
-                    "Cannot replace a directory entry!");
-        } else {
-            checkSync(name, null, options);
-            autoMount(options.get(CREATE_PARENTS), options)
-                    .mknod(name, type, options, template)
-                    .commit();
-        }
-    }
-
-    @Override
-    public void unlink( final FsEntryName name,
-                        final BitField<FsAccessOption> options)
-    throws IOException {
-        checkSync(name, null, options);
-        final ArchiveFileSystem<E> fs = autoMount(options);
-        fs.unlink(name, options);
-        if (name.isRoot()) {
-            // Check for any archive entries with absolute entry names.
-            final int size = fs.getSize() - 1; // mind the ROOT entry
-            if (0 != size)
-                logger.log(Level.WARNING, "unlink.absolute",
-                        new Object[] { getMountPoint(), size });
-        }
-    }
-
-    /**
-     * Checks if the intended access to the named archive entry in the virtual
-     * file system is possible without performing a
-     * {@link FsController#sync(BitField, ExceptionHandler) sync} operation in
-     * advance.
-     *
-     * @param  name the file system entry name.
-     * @param  intention the intended I/O operation on the archive entry.
-     *         If {@code null}, then only an update to the archive entry meta
-     *         data (i.e. a pure virtual file system operation with no I/O)
-     *         is intended.
-     * @throws NeedsSyncException If a sync operation is required before the
-     *         intended access could succeed.
-     */
-    abstract void checkSync(    FsEntryName name,
-                                @CheckForNull Access intention,
-                                BitField<FsAccessOption> options)
-    throws NeedsSyncException;
-}+/*
+ * Copyright (C) 2005-2012 Schlichtherle IT Services.
+ * All rights reserved. Use is subject to license terms.
+ */
+package de.schlichtherle.truezip.kernel;
+
+import static de.truezip.kernel.FsAccessOption.APPEND;
+import static de.truezip.kernel.FsAccessOption.CREATE_PARENTS;
+import static de.truezip.kernel.FsAccessOptions.NONE;
+import de.truezip.kernel.*;
+import de.truezip.kernel.cio.Entry.Access;
+import static de.truezip.kernel.cio.Entry.Access.READ;
+import static de.truezip.kernel.cio.Entry.Access.WRITE;
+import de.truezip.kernel.cio.Entry.Type;
+import static de.truezip.kernel.cio.Entry.Type.DIRECTORY;
+import static de.truezip.kernel.cio.Entry.Type.FILE;
+import de.truezip.kernel.cio.*;
+import de.truezip.kernel.io.InputExceptionSource;
+import de.truezip.kernel.io.Streams;
+import de.truezip.kernel.util.BitField;
+import java.io.IOException;
+import java.io.InputStream;
+import java.io.OutputStream;
+import java.nio.file.FileAlreadyExistsException;
+import java.nio.file.FileSystemException;
+import java.nio.file.NoSuchFileException;
+import java.util.Map;
+import java.util.logging.Level;
+import java.util.logging.Logger;
+import javax.annotation.CheckForNull;
+import javax.annotation.concurrent.NotThreadSafe;
+
+/**
+ * An abstract base class for any archive file system controller which
+ * provide all the essential services required for accessing a prospective
+ * archive file.
+ * This base class encapsulates all the code which is not depending on a
+ * particular archive update strategy and the corresponding state of this
+ * file system controller.
+ * <p>
+ * Each instance of this class manages an archive file - the <i>target file</i>
+ * - in order to allow random access to it as if it were a regular directory in
+ * its parent file system.
+ * <p>
+ * Note that in general all of the methods in this class are reentrant on
+ * exceptions.
+ * This is important because client applications may repeatedly call them.
+ * Of course, depending on the calling context, some or all of the archive
+ * file's data may be lost in this case.
+ * 
+ * @param  <E> the type of the archive entries.
+ * @author Christian Schlichtherle
+ */
+@NotThreadSafe
+abstract class ArchiveController<E extends FsArchiveEntry>
+extends LockModelController {
+
+    private static final Logger logger = Logger.getLogger(
+            ArchiveController.class.getName(),
+            ArchiveController.class.getName());
+
+    /**
+     * Constructs a new basic archive controller.
+     *
+     * @param model the non-{@code null} archive model.
+     */
+    ArchiveController(final LockModel model) {
+        super(model);
+        if (null == model.getParent())
+            throw new IllegalArgumentException();
+    }
+
+    /** Equivalent to {@link #autoMount(boolean) autoMount(false)}. */
+    final ArchiveFileSystem<E> autoMount(BitField<FsAccessOption> options)
+    throws IOException {
+        return autoMount(false, options);
+    }
+
+    /**
+     * Returns the (virtual) archive file system mounted from the target
+     * archive file. This method is reentrant with respect to any exceptions
+     * it may throw.
+     *
+     * @param  autoCreate If this is {@code true} and the archive file does not
+     *         exist, then a new archive file system with only a virtual root
+     *         directory is created with its last modification time set to the
+     *         system's current time.
+     * @return An archive file system.
+     */
+    abstract ArchiveFileSystem<E> autoMount(
+            boolean autoCreate,
+            BitField<FsAccessOption> options)
+    throws IOException;
+
+    @Override
+    public final boolean isReadOnly() throws IOException {
+        return autoMount(NONE).isReadOnly();
+    }
+
+    @Override
+    public final FsEntry getEntry(FsEntryName name)
+    throws IOException {
+        return autoMount(NONE).getEntry(name);
+    }
+
+    @Override
+    public final boolean isReadable(FsEntryName name) throws IOException {
+        return autoMount(NONE).getEntry(name) != null;
+    }
+
+    @Override
+    public final boolean isWritable(FsEntryName name) throws IOException {
+        return autoMount(NONE).isWritable(name);
+    }
+
+    @Override
+    public final boolean isExecutable(FsEntryName name) throws IOException {
+        return autoMount(NONE).isExecutable(name);
+    }
+
+    @Override
+    public final void setReadOnly(FsEntryName name) throws IOException {
+        autoMount(NONE).setReadOnly(name);
+    }
+
+    @Override
+    public final boolean setTime(   FsEntryName name,
+                                    Map<Access, Long> times,
+                                    BitField<FsAccessOption> options)
+    throws IOException {
+        checkSync(name, null, options);
+        return autoMount(options).setTime(name, times, options);
+    }
+
+    @Override
+    public final boolean setTime(   FsEntryName name,
+                                    BitField<Access> types,
+                                    long value,
+                                    BitField<FsAccessOption> options)
+    throws IOException {
+        checkSync(name, null, options);
+        return autoMount(options).setTime(name, types, value, options);
+    }
+
+    @Override
+    public final InputSocket<?> getInputSocket(
+            FsEntryName name,
+            BitField<FsAccessOption> options) {
+        return new Input(name, options);
+    }
+
+    @NotThreadSafe
+    private final class Input extends DelegatingInputSocket<FsArchiveEntry> {
+        final FsEntryName name;
+        @CheckForNull FsArchiveEntry localTarget;
+        final BitField<FsAccessOption> options;
+
+        Input(final FsEntryName name, final BitField<FsAccessOption> options) {
+            if (null == (this.name = name))
+                throw new NullPointerException();
+            if (null == (this.options = options))
+                throw new NullPointerException();
+        }
+
+        @Override
+        public FsArchiveEntry getLocalTarget() throws IOException {
+            if (null != localTarget)
+                return localTarget;
+            getPeerTarget(); // may sync() if in same target archive file!
+            checkSync(name, READ, options);
+            final FsCovariantEntry<E> fse = autoMount(options).getEntry(name);
+            if (null == fse)
+                throw new NoSuchFileException(name.toString());
+            return localTarget = fse.getEntry();
+        }
+
+        @Override
+        protected InputSocket<? extends FsArchiveEntry> getSocket()
+        throws IOException {
+            localTarget = null;
+            final FsArchiveEntry ae = getLocalTarget();
+            if (FILE != ae.getType())
+                throw new FileSystemException(name.toString(), null,
+                        "Not a file entry!");
+            return getInputSocket(ae.getName());
+        }
+    } // Input
+
+    abstract InputSocket<? extends E> getInputSocket(String name);
+
+    @Override
+    public final OutputSocket<?> getOutputSocket(
+            FsEntryName name,
+            BitField<FsAccessOption> options,
+            @CheckForNull Entry template) {
+        return new Output(name, options, template);
+    }
+
+    @NotThreadSafe
+    private final class Output extends OutputSocket<FsArchiveEntry> {
+        final FsEntryName name;
+        final BitField<FsAccessOption> options;
+        final @CheckForNull Entry template;
+        @CheckForNull ArchiveFileSystemOperation<E> mknod;
+
+        Output( final FsEntryName name,
+                final BitField<FsAccessOption> options,
+                final @CheckForNull Entry template) {
+            if (null == (this.name = name))
+                throw new NullPointerException();
+            if (null == (this.options = options))
+                throw new NullPointerException();
+            this.template = template;
+        }
+
+        ArchiveFileSystemOperation<E> mknod() throws IOException {
+            if (null != mknod)
+                return mknod;
+            checkSync(name, WRITE, options);
+            // Start creating or overwriting the archive entry.
+            // This will fail if the entry already exists as a directory.
+            return mknod = autoMount(
+                        !name.isRoot() && options.get(CREATE_PARENTS),
+                        options)
+                    .mknod(name, FILE, options, template);
+        }
+
+        @Override
+        public FsArchiveEntry getLocalTarget() throws IOException {
+            final E ae = mknod().getTarget().getEntry();
+            if (options.get(APPEND)) {
+                // A proxy entry must get returned here in order to inhibit
+                // a peer target to recognize the type of this entry and
+                // change the contents of the transferred data accordingly.
+                // This would not work when APPENDing.
+                return new ProxyEntry(ae);
+            }
+            return ae;
+        }
+
+        @Override
+        @edu.umd.cs.findbugs.annotations.SuppressWarnings("RCN_REDUNDANT_NULLCHECK_OF_NULL_VALUE") // false positive
+        public OutputStream stream() throws IOException {
+            mknod = null;
+            final ArchiveFileSystemOperation<E> mknod = mknod();
+            final E ae = mknod.getTarget().getEntry();
+            InputStream in = null;
+            if (options.get(APPEND)) {
+                try {
+                    in = new InputExceptionSource(new Input(name, options)).stream();
+                } catch (IOException ex) {
+                    // When appending, there is no need for the entry to exist,
+                    // so we can safely ignore this - fall through!
+                }
+            }
+            try (final InputStream in2 = in) {
+                final OutputSocket<? extends E> os = getOutputSocket(ae, options);
+                if (null == in2) // do NOT bind when appending!
+                    os.bind(this);
+                final OutputStream out = os.stream();
+                try {
+                    mknod.commit();
+                    if (null != in2)
+                        Streams.cat(in2, out);
+                } catch (final Throwable ex) {
+                    try {
+                        out.close();
+                    } catch (final Throwable ex2) {
+                        ex.addSuppressed(ex2);
+                    }
+                    throw ex;
+                }
+                return out;
+            }
+        }
+    } // Output
+
+    private static final class ProxyEntry
+    extends DecoratingEntry<FsArchiveEntry>
+    implements FsArchiveEntry {
+        ProxyEntry(FsArchiveEntry entry) {
+            super(entry);
+        }
+
+        @Override
+        public Type getType() {
+            return entry.getType();
+        }
+
+        @Override
+        public boolean setSize(Size type, long value) {
+            return entry.setSize(type, value);
+        }
+
+        @Override
+        public boolean setTime(Access type, long value) {
+            return entry.setTime(type, value);
+        }
+    } // ProxyEntry
+
+    abstract OutputSocket<? extends E> getOutputSocket(E entry, BitField<FsAccessOption> options);
+
+    @Override
+    public final void mknod(
+            final FsEntryName name,
+            final Type type,
+            final BitField<FsAccessOption> options,
+            final Entry template)
+    throws IOException {
+        if (name.isRoot()) { // TODO: Is this case differentiation required?
+            try {
+                autoMount(options); // detect false positives!
+            } catch (final FalsePositiveException ex) {
+                if (DIRECTORY != type)
+                    throw ex;
+                autoMount(true, options);
+                return;
+            }
+            throw new FileAlreadyExistsException(name.toString(), null,
+                    "Cannot replace a directory entry!");
+        } else {
+            checkSync(name, null, options);
+            autoMount(options.get(CREATE_PARENTS), options)
+                    .mknod(name, type, options, template)
+                    .commit();
+        }
+    }
+
+    @Override
+    public void unlink( final FsEntryName name,
+                        final BitField<FsAccessOption> options)
+    throws IOException {
+        checkSync(name, null, options);
+        final ArchiveFileSystem<E> fs = autoMount(options);
+        fs.unlink(name, options);
+        if (name.isRoot()) {
+            // Check for any archive entries with absolute entry names.
+            final int size = fs.getSize() - 1; // mind the ROOT entry
+            if (0 != size)
+                logger.log(Level.WARNING, "unlink.absolute",
+                        new Object[] { getMountPoint(), size });
+        }
+    }
+
+    /**
+     * Checks if the intended access to the named archive entry in the virtual
+     * file system is possible without performing a
+     * {@link FsController#sync(BitField, ExceptionHandler) sync} operation in
+     * advance.
+     *
+     * @param  name the file system entry name.
+     * @param  intention the intended I/O operation on the archive entry.
+     *         If {@code null}, then only an update to the archive entry meta
+     *         data (i.e. a pure virtual file system operation with no I/O)
+     *         is intended.
+     * @throws NeedsSyncException If a sync operation is required before the
+     *         intended access could succeed.
+     */
+    abstract void checkSync(    FsEntryName name,
+                                @CheckForNull Access intention,
+                                BitField<FsAccessOption> options)
+    throws NeedsSyncException;
+}