/*
 * Copyright (C) 2004-2011 Schlichtherle IT Services
 *
 * Licensed under the Apache License, Version 2.0 (the "License");
 * you may not use this file except in compliance with the License.
 * You may obtain a copy of the License at
 *
 *     http://www.apache.org/licenses/LICENSE-2.0
 *
 * Unless required by applicable law or agreed to in writing, software
 * distributed under the License is distributed on an "AS IS" BASIS,
 * WITHOUT WARRANTIES OR CONDITIONS OF ANY KIND, either express or implied.
 * See the License for the specific language governing permissions and
 * limitations under the License.
 */
package de.schlichtherle.truezip.fs.archive;

import de.schlichtherle.truezip.entry.DecoratingEntry;
import de.schlichtherle.truezip.entry.Entry;
import de.schlichtherle.truezip.entry.Entry.Access;
import static de.schlichtherle.truezip.entry.Entry.Access.*;
import de.schlichtherle.truezip.entry.Entry.Type;
import static de.schlichtherle.truezip.entry.Entry.Type.*;
import de.schlichtherle.truezip.fs.FsController;
import de.schlichtherle.truezip.fs.FsEntry;
import de.schlichtherle.truezip.fs.FsEntryName;
import static de.schlichtherle.truezip.fs.FsEntryName.*;
import de.schlichtherle.truezip.fs.FsEntryNotFoundException;
import de.schlichtherle.truezip.fs.FsException;
import de.schlichtherle.truezip.fs.FsFalsePositiveException;
import de.schlichtherle.truezip.fs.FsInputOption;
import de.schlichtherle.truezip.fs.FsModelController;
import de.schlichtherle.truezip.fs.FsOutputOption;
import static de.schlichtherle.truezip.fs.FsOutputOption.*;
import de.schlichtherle.truezip.fs.FsSyncException;
import de.schlichtherle.truezip.fs.FsSyncOption;
import static de.schlichtherle.truezip.fs.FsSyncOption.*;
import de.schlichtherle.truezip.io.InputException;
import de.schlichtherle.truezip.io.Streams;
import de.schlichtherle.truezip.rof.ReadOnlyFile;
import de.schlichtherle.truezip.socket.InputSocket;
import de.schlichtherle.truezip.socket.OutputSocket;
import de.schlichtherle.truezip.util.BitField;
import edu.umd.cs.findbugs.annotations.CheckForNull;
import edu.umd.cs.findbugs.annotations.DefaultAnnotation;
import edu.umd.cs.findbugs.annotations.NonNull;
import java.io.IOException;
import java.io.InputStream;
import java.io.OutputStream;
import java.nio.channels.SeekableByteChannel;
import java.util.Map;
import java.util.logging.Level;
import java.util.logging.Logger;
import net.jcip.annotations.NotThreadSafe;

/**
 * An abstract base class for any archive file system controller which
 * provide all the essential services required for accessing a prospective
 * archive file.
 * This base class encapsulates all the code which is not depending on a
 * particular archive update strategy and the corresponding state of this
 * file system controller.
 * <p>
 * Each instance of this class manages an archive file - the <i>target file</i>
 * - in order to allow random access to it as if it were a regular directory in
 * its parent file system.
 * <p>
 * Note that in general all of the methods in this class are reentrant on
 * exceptions.
 * This is important because client applications may repeatedly call them.
 * Of course, depending on the calling context, some or all of the archive
 * file's data may be lost in this case.
 * 
 * @param   <E> The type of the archive entries.
 * @author  Christian Schlichtherle
 * @version $Id$
 */
@NotThreadSafe
@DefaultAnnotation(NonNull.class)
abstract class FsArchiveController<E extends FsArchiveEntry>
<<<<<<< HEAD
extends FsModelController<FsConcurrentModel> {
=======
extends FsModelController<FsContextModel> {
>>>>>>> 8540a8e6

    private static final Logger
            logger = Logger.getLogger(  FsArchiveController.class.getName(),
                                        FsArchiveController.class.getName());

    private static final BitField<FsSyncOption>
            UNLINK_SYNC_OPTIONS = BitField.of(ABORT_CHANGES);

    /**
     * Constructs a new basic archive controller.
     *
     * @param model the non-{@code null} archive model.
     */
<<<<<<< HEAD
    FsArchiveController(final FsConcurrentModel model) {
=======
    FsArchiveController(final FsContextModel model) {
>>>>>>> 8540a8e6
        super(model);
        if (null == model.getParent())
            throw new IllegalArgumentException();
    }

    /**
     * Returns a JavaBean which represents the original values of selected
     * parameters for the {@link FsContextController} operation in progress.
     * 
     * @return A JavaBean which represents the original values of selected
     *         parameters for the {@link FsContextController} operation in
     *         progress.
     */
    final FsOperationContext getContext() {
        return getModel().getContext();
    }

    /** Equivalent to {@link #autoMount(boolean) autoMount(false)}. */
    final FsArchiveFileSystem<E> autoMount() throws IOException {
        return autoMount(false);
    }

    /**
     * Returns the (virtual) archive file system mounted from the target
     * archive file. This method is reentrant with respect to any exceptions
     * it may throw.
     * <p>
     * <b>Warning:</b> Either the read or the write lock of this controller
     * must be acquired while this method is called!
     * If only a read lock is acquired, but a write lock is required, this
     * method will temporarily release all locks, so any preconditions must be
     * checked again upon return to protect against concurrent modifications!
     *
     * @param  autoCreate If the archive file does not exist and this is
     *         {@code true}, a new archvie file system with only a (virtual)
     *         root directory is created with its last modification time set
     *         to the system's current time.
     * @return An archive file system.
     */
    abstract FsArchiveFileSystem<E> autoMount(boolean autoCreate)
    throws IOException;

    @Override
    public final boolean isReadOnly() throws IOException {
        return autoMount().isReadOnly();
    }

    @Override
    public final FsEntry getEntry(FsEntryName name)
    throws IOException {
        return autoMount().getEntry(name);
    }

    @Override
    public final boolean isReadable(FsEntryName name) throws IOException {
        return autoMount().getEntry(name) != null;
    }

    @Override
    public final boolean isWritable(FsEntryName name) throws IOException {
        return autoMount().isWritable(name);
    }

    @Override
    public final void setReadOnly(FsEntryName name) throws IOException {
        autoMount().setReadOnly(name);
    }

    @Override
    public final boolean setTime(   FsEntryName name,
                                    BitField<Access> types,
                                    long value)
    throws IOException {
        autoSync(name, null);
        return autoMount().setTime(name, types, value);
    }

    @Override
    public final boolean setTime(   FsEntryName name,
                                    Map<Access, Long> times)
    throws IOException {
        autoSync(name, null);
        return autoMount().setTime(name, times);
    }

    @Override
    public final InputSocket<?> getInputSocket(
            FsEntryName name,
            BitField<FsInputOption> options) {
        return new Input(name);
    }

    private final class Input extends InputSocket<FsArchiveEntry> {
        final FsEntryName name;

        Input(final FsEntryName name) {
            this.name = name;
        }

        @Override
        public FsArchiveEntry getLocalTarget() throws IOException {
            if (!autoSync(name, READ)) {
                autoMount();        // detect false positives
                getPeerTarget();    // triggers autoSync() if in same file system
            }
            final FsCovariantEntry<E> entry = autoMount().getEntry(name);
            if (null == entry)
                throw new FsEntryNotFoundException(getModel(),
                        name, "no such file or directory");
            return entry.getEntry();
        }

        InputSocket<?> getBoundSocket() throws IOException {
            final FsArchiveEntry entry = getLocalTarget();
            if (FILE != entry.getType())
                throw new FsEntryNotFoundException(getModel(),
                        name, "cannot read directories");
            return FsArchiveController
                    .this
                    .getInputSocket(entry.getName())
                    .bind(this);
        }

        @Override
        public ReadOnlyFile newReadOnlyFile() throws IOException {
            return getBoundSocket().newReadOnlyFile();
        }

        @Override
        public SeekableByteChannel newSeekableByteChannel() throws IOException {
            return getBoundSocket().newSeekableByteChannel();
        }

        @Override
        public InputStream newInputStream() throws IOException {
            return getBoundSocket().newInputStream();
        }
    } // Input

    abstract InputSocket<?> getInputSocket(String name);

    @Override
    public final OutputSocket<?> getOutputSocket(
            FsEntryName name,
            BitField<FsOutputOption> options,
            Entry template) {
        return new Output(name, options, template);
    }

    private final class Output extends OutputSocket<FsArchiveEntry> {
        final FsEntryName name;
        final boolean append;
        final @CheckForNull Entry template;

        Output( final FsEntryName name,
                final BitField<FsOutputOption> options,
                final @CheckForNull Entry template) {
            this.name = name;
            this.append = options.get(APPEND);
            this.template = template;
        }

        FsArchiveFileSystemOperation<E> mknod() throws IOException {
            //assert options.equals(getModel().getOperation().getOutputOptions());
            autoSync(name, WRITE);
            final BitField<FsOutputOption> options = getContext().getOutputOptions();
            // Start creating or overwriting the archive entry.
            // This will fail if the entry already exists as a directory.
            return autoMount(!name.isRoot() && options.get(CREATE_PARENTS))
                    .mknod(name, FILE, options, template);
        }

        @Override
        public FsArchiveEntry getLocalTarget() throws IOException {
            final E entry = mknod().getTarget().getEntry();
            if (append) {
                // A proxy entry must get returned here in order to inhibit
                // a peer target to recognize the type of this entry and
                // change the contents of the transferred data accordingly.
                // This would not work when APPENDing.
                return new ProxyEntry(entry);
            }
            return entry;
        }

        @Override
        public OutputStream newOutputStream() throws IOException {
            InputStream in = null;
            if (append) {
                try {
                    in = new Input(name).newInputStream();
                } catch (IOException ex) {
                    // When appending, there is no need for the entry to exist,
                    // so we can safely ignore this - fall through!
                }
            }
            try {
                final FsArchiveFileSystemOperation<E> mknod = mknod();
                final E entry = mknod.getTarget().getEntry();
                final OutputStream out = getOutputSocket(entry)
                        .bind(null == in ? this : null)
                        .newOutputStream();
                try {
                    mknod.run();
                    if (in != null)
                        Streams.cat(in, out);
                } catch (IOException ex) {
                    out.close(); // may throw another exception!
                    throw ex;
                }
                return out;
            } finally {
                if (null != in) {
                    try {
                        in.close();
                    } catch (IOException ex) {
                        throw new InputException(ex);
                    }
                }
            }
        }
    } // Output

    private static final class ProxyEntry
    extends DecoratingEntry<FsArchiveEntry>
    implements FsArchiveEntry {
        ProxyEntry(FsArchiveEntry entry) {
            super(entry);
        }

        @Override
        public Type getType() {
            return delegate.getType();
        }

        @Override
        public boolean setSize(Size type, long value) {
            return delegate.setSize(type, value);
        }

        @Override
        public boolean setTime(Access type, long value) {
            return delegate.setTime(type, value);
        }
    } // ProxyEntry

    abstract OutputSocket<?> getOutputSocket(E entry);

    @Override
    public final void mknod(
            final FsEntryName name,
            final Type type,
            final BitField<FsOutputOption> options,
            final Entry template)
    throws IOException {
<<<<<<< HEAD
        //assert options.equals(getModel().getOperation().getOutputOptions());
=======
        assert options.equals(getContext().getOutputOptions());
>>>>>>> 8540a8e6
        if (name.isRoot()) {
            try {
                autoMount(); // detect false positives!
            } catch (FsFalsePositiveException ex) {
                if (DIRECTORY != type)
                    throw ex;
                autoMount(true);
                return;
            }
            throw new FsEntryNotFoundException(getModel(),
                    name, "directory exists already");
        } else {
            autoMount(options.get(CREATE_PARENTS))
                    .mknod(name, type, options, template)
                    .run();
        }
    }

    @Override
    public void unlink(final FsEntryName name) throws IOException {
        autoSync(name, null);
        if (name.isRoot()) {
            final FsArchiveFileSystem<E> fileSystem;
            try {
                fileSystem = autoMount();
            } catch (FsFalsePositiveException ex) {
                try {
                    // The parent archive controller will unlink our target
                    // archive file next, so we need to reset anyway.
                    // The only effect of calling sync for a false positive
                    // archive file is that it will reset the mount state so
                    // that the file system can be successfully mounted again
                    // if the target archive file is subsequently modified to
                    // be a regular archive file.
                    sync(UNLINK_SYNC_OPTIONS);
                } catch (IOException cannotHappen) {
                    throw new AssertionError(cannotHappen);
                }
                throw ex; // continue with unlinking our target archive file.
            }
            if (!fileSystem.getEntry(ROOT).getMembers().isEmpty())
                throw new IOException("root directory not empty");
            // Check for any archive entries with absolute entry names.
            // Subtract one for the ROOT entry.
            if (1 < fileSystem.getSize())
                logger.log(Level.WARNING, "unlink.absolute",
                        new Object[] {  fileSystem.getSize() - 1,
                                        getModel().getMountPoint() });
            sync(UNLINK_SYNC_OPTIONS);
        } else { // !isRoot(path)
            autoMount().unlink(name);
        }
    }

    /**
     * Synchronizes the target archive file if and only if required.
     * <p>
     * <b>Warning:</b> As a side effect, the state of this controller may get
     * entirely reset (virtual filesystem, entries, streams, etc.)!
     *
     * @param  name the file system entry name.
     * @param  intention the intended I/O operation on the archive entry.
     *         If {@code null}, then only an update to the archive entry meta
     *         data (i.e. a pure virtual file system operation with no I/O)
     *         is intended.
     * @see    FsController#sync
     * @throws IOException if any I/O error occurs when synchronizing the
     *         archive file to its parent file system.
     * @return Whether or not a synchronization has been performed.
     */
    abstract boolean autoSync(  FsEntryName name,
                                @CheckForNull Access intention)
    throws FsSyncException, FsException;
}
<|MERGE_RESOLUTION|>--- conflicted
+++ resolved
@@ -1,437 +1,424 @@
-/*
- * Copyright (C) 2004-2011 Schlichtherle IT Services
- *
- * Licensed under the Apache License, Version 2.0 (the "License");
- * you may not use this file except in compliance with the License.
- * You may obtain a copy of the License at
- *
- *     http://www.apache.org/licenses/LICENSE-2.0
- *
- * Unless required by applicable law or agreed to in writing, software
- * distributed under the License is distributed on an "AS IS" BASIS,
- * WITHOUT WARRANTIES OR CONDITIONS OF ANY KIND, either express or implied.
- * See the License for the specific language governing permissions and
- * limitations under the License.
- */
-package de.schlichtherle.truezip.fs.archive;
-
-import de.schlichtherle.truezip.entry.DecoratingEntry;
-import de.schlichtherle.truezip.entry.Entry;
-import de.schlichtherle.truezip.entry.Entry.Access;
-import static de.schlichtherle.truezip.entry.Entry.Access.*;
-import de.schlichtherle.truezip.entry.Entry.Type;
-import static de.schlichtherle.truezip.entry.Entry.Type.*;
-import de.schlichtherle.truezip.fs.FsController;
-import de.schlichtherle.truezip.fs.FsEntry;
-import de.schlichtherle.truezip.fs.FsEntryName;
-import static de.schlichtherle.truezip.fs.FsEntryName.*;
-import de.schlichtherle.truezip.fs.FsEntryNotFoundException;
-import de.schlichtherle.truezip.fs.FsException;
-import de.schlichtherle.truezip.fs.FsFalsePositiveException;
-import de.schlichtherle.truezip.fs.FsInputOption;
-import de.schlichtherle.truezip.fs.FsModelController;
-import de.schlichtherle.truezip.fs.FsOutputOption;
-import static de.schlichtherle.truezip.fs.FsOutputOption.*;
-import de.schlichtherle.truezip.fs.FsSyncException;
-import de.schlichtherle.truezip.fs.FsSyncOption;
-import static de.schlichtherle.truezip.fs.FsSyncOption.*;
-import de.schlichtherle.truezip.io.InputException;
-import de.schlichtherle.truezip.io.Streams;
-import de.schlichtherle.truezip.rof.ReadOnlyFile;
-import de.schlichtherle.truezip.socket.InputSocket;
-import de.schlichtherle.truezip.socket.OutputSocket;
-import de.schlichtherle.truezip.util.BitField;
-import edu.umd.cs.findbugs.annotations.CheckForNull;
-import edu.umd.cs.findbugs.annotations.DefaultAnnotation;
-import edu.umd.cs.findbugs.annotations.NonNull;
-import java.io.IOException;
-import java.io.InputStream;
-import java.io.OutputStream;
-import java.nio.channels.SeekableByteChannel;
-import java.util.Map;
-import java.util.logging.Level;
-import java.util.logging.Logger;
-import net.jcip.annotations.NotThreadSafe;
-
-/**
- * An abstract base class for any archive file system controller which
- * provide all the essential services required for accessing a prospective
- * archive file.
- * This base class encapsulates all the code which is not depending on a
- * particular archive update strategy and the corresponding state of this
- * file system controller.
- * <p>
- * Each instance of this class manages an archive file - the <i>target file</i>
- * - in order to allow random access to it as if it were a regular directory in
- * its parent file system.
- * <p>
- * Note that in general all of the methods in this class are reentrant on
- * exceptions.
- * This is important because client applications may repeatedly call them.
- * Of course, depending on the calling context, some or all of the archive
- * file's data may be lost in this case.
- * 
- * @param   <E> The type of the archive entries.
- * @author  Christian Schlichtherle
- * @version $Id$
- */
-@NotThreadSafe
-@DefaultAnnotation(NonNull.class)
-abstract class FsArchiveController<E extends FsArchiveEntry>
-<<<<<<< HEAD
-extends FsModelController<FsConcurrentModel> {
-=======
-extends FsModelController<FsContextModel> {
->>>>>>> 8540a8e6
-
-    private static final Logger
-            logger = Logger.getLogger(  FsArchiveController.class.getName(),
-                                        FsArchiveController.class.getName());
-
-    private static final BitField<FsSyncOption>
-            UNLINK_SYNC_OPTIONS = BitField.of(ABORT_CHANGES);
-
-    /**
-     * Constructs a new basic archive controller.
-     *
-     * @param model the non-{@code null} archive model.
-     */
-<<<<<<< HEAD
-    FsArchiveController(final FsConcurrentModel model) {
-=======
-    FsArchiveController(final FsContextModel model) {
->>>>>>> 8540a8e6
-        super(model);
-        if (null == model.getParent())
-            throw new IllegalArgumentException();
-    }
-
-    /**
-     * Returns a JavaBean which represents the original values of selected
-     * parameters for the {@link FsContextController} operation in progress.
-     * 
-     * @return A JavaBean which represents the original values of selected
-     *         parameters for the {@link FsContextController} operation in
-     *         progress.
-     */
-    final FsOperationContext getContext() {
-        return getModel().getContext();
-    }
-
-    /** Equivalent to {@link #autoMount(boolean) autoMount(false)}. */
-    final FsArchiveFileSystem<E> autoMount() throws IOException {
-        return autoMount(false);
-    }
-
-    /**
-     * Returns the (virtual) archive file system mounted from the target
-     * archive file. This method is reentrant with respect to any exceptions
-     * it may throw.
-     * <p>
-     * <b>Warning:</b> Either the read or the write lock of this controller
-     * must be acquired while this method is called!
-     * If only a read lock is acquired, but a write lock is required, this
-     * method will temporarily release all locks, so any preconditions must be
-     * checked again upon return to protect against concurrent modifications!
-     *
-     * @param  autoCreate If the archive file does not exist and this is
-     *         {@code true}, a new archvie file system with only a (virtual)
-     *         root directory is created with its last modification time set
-     *         to the system's current time.
-     * @return An archive file system.
-     */
-    abstract FsArchiveFileSystem<E> autoMount(boolean autoCreate)
-    throws IOException;
-
-    @Override
-    public final boolean isReadOnly() throws IOException {
-        return autoMount().isReadOnly();
-    }
-
-    @Override
-    public final FsEntry getEntry(FsEntryName name)
-    throws IOException {
-        return autoMount().getEntry(name);
-    }
-
-    @Override
-    public final boolean isReadable(FsEntryName name) throws IOException {
-        return autoMount().getEntry(name) != null;
-    }
-
-    @Override
-    public final boolean isWritable(FsEntryName name) throws IOException {
-        return autoMount().isWritable(name);
-    }
-
-    @Override
-    public final void setReadOnly(FsEntryName name) throws IOException {
-        autoMount().setReadOnly(name);
-    }
-
-    @Override
-    public final boolean setTime(   FsEntryName name,
-                                    BitField<Access> types,
-                                    long value)
-    throws IOException {
-        autoSync(name, null);
-        return autoMount().setTime(name, types, value);
-    }
-
-    @Override
-    public final boolean setTime(   FsEntryName name,
-                                    Map<Access, Long> times)
-    throws IOException {
-        autoSync(name, null);
-        return autoMount().setTime(name, times);
-    }
-
-    @Override
-    public final InputSocket<?> getInputSocket(
-            FsEntryName name,
-            BitField<FsInputOption> options) {
-        return new Input(name);
-    }
-
-    private final class Input extends InputSocket<FsArchiveEntry> {
-        final FsEntryName name;
-
-        Input(final FsEntryName name) {
-            this.name = name;
-        }
-
-        @Override
-        public FsArchiveEntry getLocalTarget() throws IOException {
-            if (!autoSync(name, READ)) {
-                autoMount();        // detect false positives
-                getPeerTarget();    // triggers autoSync() if in same file system
-            }
-            final FsCovariantEntry<E> entry = autoMount().getEntry(name);
-            if (null == entry)
-                throw new FsEntryNotFoundException(getModel(),
-                        name, "no such file or directory");
-            return entry.getEntry();
-        }
-
-        InputSocket<?> getBoundSocket() throws IOException {
-            final FsArchiveEntry entry = getLocalTarget();
-            if (FILE != entry.getType())
-                throw new FsEntryNotFoundException(getModel(),
-                        name, "cannot read directories");
-            return FsArchiveController
-                    .this
-                    .getInputSocket(entry.getName())
-                    .bind(this);
-        }
-
-        @Override
-        public ReadOnlyFile newReadOnlyFile() throws IOException {
-            return getBoundSocket().newReadOnlyFile();
-        }
-
-        @Override
-        public SeekableByteChannel newSeekableByteChannel() throws IOException {
-            return getBoundSocket().newSeekableByteChannel();
-        }
-
-        @Override
-        public InputStream newInputStream() throws IOException {
-            return getBoundSocket().newInputStream();
-        }
-    } // Input
-
-    abstract InputSocket<?> getInputSocket(String name);
-
-    @Override
-    public final OutputSocket<?> getOutputSocket(
-            FsEntryName name,
-            BitField<FsOutputOption> options,
-            Entry template) {
-        return new Output(name, options, template);
-    }
-
-    private final class Output extends OutputSocket<FsArchiveEntry> {
-        final FsEntryName name;
-        final boolean append;
-        final @CheckForNull Entry template;
-
-        Output( final FsEntryName name,
-                final BitField<FsOutputOption> options,
-                final @CheckForNull Entry template) {
-            this.name = name;
-            this.append = options.get(APPEND);
-            this.template = template;
-        }
-
-        FsArchiveFileSystemOperation<E> mknod() throws IOException {
-            //assert options.equals(getModel().getOperation().getOutputOptions());
-            autoSync(name, WRITE);
-            final BitField<FsOutputOption> options = getContext().getOutputOptions();
-            // Start creating or overwriting the archive entry.
-            // This will fail if the entry already exists as a directory.
-            return autoMount(!name.isRoot() && options.get(CREATE_PARENTS))
-                    .mknod(name, FILE, options, template);
-        }
-
-        @Override
-        public FsArchiveEntry getLocalTarget() throws IOException {
-            final E entry = mknod().getTarget().getEntry();
-            if (append) {
-                // A proxy entry must get returned here in order to inhibit
-                // a peer target to recognize the type of this entry and
-                // change the contents of the transferred data accordingly.
-                // This would not work when APPENDing.
-                return new ProxyEntry(entry);
-            }
-            return entry;
-        }
-
-        @Override
-        public OutputStream newOutputStream() throws IOException {
-            InputStream in = null;
-            if (append) {
-                try {
-                    in = new Input(name).newInputStream();
-                } catch (IOException ex) {
-                    // When appending, there is no need for the entry to exist,
-                    // so we can safely ignore this - fall through!
-                }
-            }
-            try {
-                final FsArchiveFileSystemOperation<E> mknod = mknod();
-                final E entry = mknod.getTarget().getEntry();
-                final OutputStream out = getOutputSocket(entry)
-                        .bind(null == in ? this : null)
-                        .newOutputStream();
-                try {
-                    mknod.run();
-                    if (in != null)
-                        Streams.cat(in, out);
-                } catch (IOException ex) {
-                    out.close(); // may throw another exception!
-                    throw ex;
-                }
-                return out;
-            } finally {
-                if (null != in) {
-                    try {
-                        in.close();
-                    } catch (IOException ex) {
-                        throw new InputException(ex);
-                    }
-                }
-            }
-        }
-    } // Output
-
-    private static final class ProxyEntry
-    extends DecoratingEntry<FsArchiveEntry>
-    implements FsArchiveEntry {
-        ProxyEntry(FsArchiveEntry entry) {
-            super(entry);
-        }
-
-        @Override
-        public Type getType() {
-            return delegate.getType();
-        }
-
-        @Override
-        public boolean setSize(Size type, long value) {
-            return delegate.setSize(type, value);
-        }
-
-        @Override
-        public boolean setTime(Access type, long value) {
-            return delegate.setTime(type, value);
-        }
-    } // ProxyEntry
-
-    abstract OutputSocket<?> getOutputSocket(E entry);
-
-    @Override
-    public final void mknod(
-            final FsEntryName name,
-            final Type type,
-            final BitField<FsOutputOption> options,
-            final Entry template)
-    throws IOException {
-<<<<<<< HEAD
-        //assert options.equals(getModel().getOperation().getOutputOptions());
-=======
-        assert options.equals(getContext().getOutputOptions());
->>>>>>> 8540a8e6
-        if (name.isRoot()) {
-            try {
-                autoMount(); // detect false positives!
-            } catch (FsFalsePositiveException ex) {
-                if (DIRECTORY != type)
-                    throw ex;
-                autoMount(true);
-                return;
-            }
-            throw new FsEntryNotFoundException(getModel(),
-                    name, "directory exists already");
-        } else {
-            autoMount(options.get(CREATE_PARENTS))
-                    .mknod(name, type, options, template)
-                    .run();
-        }
-    }
-
-    @Override
-    public void unlink(final FsEntryName name) throws IOException {
-        autoSync(name, null);
-        if (name.isRoot()) {
-            final FsArchiveFileSystem<E> fileSystem;
-            try {
-                fileSystem = autoMount();
-            } catch (FsFalsePositiveException ex) {
-                try {
-                    // The parent archive controller will unlink our target
-                    // archive file next, so we need to reset anyway.
-                    // The only effect of calling sync for a false positive
-                    // archive file is that it will reset the mount state so
-                    // that the file system can be successfully mounted again
-                    // if the target archive file is subsequently modified to
-                    // be a regular archive file.
-                    sync(UNLINK_SYNC_OPTIONS);
-                } catch (IOException cannotHappen) {
-                    throw new AssertionError(cannotHappen);
-                }
-                throw ex; // continue with unlinking our target archive file.
-            }
-            if (!fileSystem.getEntry(ROOT).getMembers().isEmpty())
-                throw new IOException("root directory not empty");
-            // Check for any archive entries with absolute entry names.
-            // Subtract one for the ROOT entry.
-            if (1 < fileSystem.getSize())
-                logger.log(Level.WARNING, "unlink.absolute",
-                        new Object[] {  fileSystem.getSize() - 1,
-                                        getModel().getMountPoint() });
-            sync(UNLINK_SYNC_OPTIONS);
-        } else { // !isRoot(path)
-            autoMount().unlink(name);
-        }
-    }
-
-    /**
-     * Synchronizes the target archive file if and only if required.
-     * <p>
-     * <b>Warning:</b> As a side effect, the state of this controller may get
-     * entirely reset (virtual filesystem, entries, streams, etc.)!
-     *
-     * @param  name the file system entry name.
-     * @param  intention the intended I/O operation on the archive entry.
-     *         If {@code null}, then only an update to the archive entry meta
-     *         data (i.e. a pure virtual file system operation with no I/O)
-     *         is intended.
-     * @see    FsController#sync
-     * @throws IOException if any I/O error occurs when synchronizing the
-     *         archive file to its parent file system.
-     * @return Whether or not a synchronization has been performed.
-     */
-    abstract boolean autoSync(  FsEntryName name,
-                                @CheckForNull Access intention)
-    throws FsSyncException, FsException;
-}
+/*
+ * Copyright (C) 2004-2011 Schlichtherle IT Services
+ *
+ * Licensed under the Apache License, Version 2.0 (the "License");
+ * you may not use this file except in compliance with the License.
+ * You may obtain a copy of the License at
+ *
+ *     http://www.apache.org/licenses/LICENSE-2.0
+ *
+ * Unless required by applicable law or agreed to in writing, software
+ * distributed under the License is distributed on an "AS IS" BASIS,
+ * WITHOUT WARRANTIES OR CONDITIONS OF ANY KIND, either express or implied.
+ * See the License for the specific language governing permissions and
+ * limitations under the License.
+ */
+package de.schlichtherle.truezip.fs.archive;
+
+import de.schlichtherle.truezip.entry.DecoratingEntry;
+import de.schlichtherle.truezip.entry.Entry;
+import de.schlichtherle.truezip.entry.Entry.Access;
+import static de.schlichtherle.truezip.entry.Entry.Access.*;
+import de.schlichtherle.truezip.entry.Entry.Type;
+import static de.schlichtherle.truezip.entry.Entry.Type.*;
+import de.schlichtherle.truezip.fs.FsController;
+import de.schlichtherle.truezip.fs.FsEntry;
+import de.schlichtherle.truezip.fs.FsEntryName;
+import static de.schlichtherle.truezip.fs.FsEntryName.*;
+import de.schlichtherle.truezip.fs.FsEntryNotFoundException;
+import de.schlichtherle.truezip.fs.FsException;
+import de.schlichtherle.truezip.fs.FsFalsePositiveException;
+import de.schlichtherle.truezip.fs.FsInputOption;
+import de.schlichtherle.truezip.fs.FsModelController;
+import de.schlichtherle.truezip.fs.FsOutputOption;
+import static de.schlichtherle.truezip.fs.FsOutputOption.*;
+import de.schlichtherle.truezip.fs.FsSyncException;
+import de.schlichtherle.truezip.fs.FsSyncOption;
+import static de.schlichtherle.truezip.fs.FsSyncOption.*;
+import de.schlichtherle.truezip.io.InputException;
+import de.schlichtherle.truezip.io.Streams;
+import de.schlichtherle.truezip.rof.ReadOnlyFile;
+import de.schlichtherle.truezip.socket.InputSocket;
+import de.schlichtherle.truezip.socket.OutputSocket;
+import de.schlichtherle.truezip.util.BitField;
+import edu.umd.cs.findbugs.annotations.CheckForNull;
+import edu.umd.cs.findbugs.annotations.DefaultAnnotation;
+import edu.umd.cs.findbugs.annotations.NonNull;
+import java.io.IOException;
+import java.io.InputStream;
+import java.io.OutputStream;
+import java.nio.channels.SeekableByteChannel;
+import java.util.Map;
+import java.util.logging.Level;
+import java.util.logging.Logger;
+import net.jcip.annotations.NotThreadSafe;
+
+/**
+ * An abstract base class for any archive file system controller which
+ * provide all the essential services required for accessing a prospective
+ * archive file.
+ * This base class encapsulates all the code which is not depending on a
+ * particular archive update strategy and the corresponding state of this
+ * file system controller.
+ * <p>
+ * Each instance of this class manages an archive file - the <i>target file</i>
+ * - in order to allow random access to it as if it were a regular directory in
+ * its parent file system.
+ * <p>
+ * Note that in general all of the methods in this class are reentrant on
+ * exceptions.
+ * This is important because client applications may repeatedly call them.
+ * Of course, depending on the calling context, some or all of the archive
+ * file's data may be lost in this case.
+ * 
+ * @param   <E> The type of the archive entries.
+ * @author  Christian Schlichtherle
+ * @version $Id$
+ */
+@NotThreadSafe
+@DefaultAnnotation(NonNull.class)
+abstract class FsArchiveController<E extends FsArchiveEntry>
+extends FsModelController<FsContextModel> {
+
+    private static final Logger
+            logger = Logger.getLogger(  FsArchiveController.class.getName(),
+                                        FsArchiveController.class.getName());
+
+    private static final BitField<FsSyncOption>
+            UNLINK_SYNC_OPTIONS = BitField.of(ABORT_CHANGES);
+
+    /**
+     * Constructs a new basic archive controller.
+     *
+     * @param model the non-{@code null} archive model.
+     */
+    FsArchiveController(final FsContextModel model) {
+        super(model);
+        if (null == model.getParent())
+            throw new IllegalArgumentException();
+    }
+
+    /**
+     * Returns a JavaBean which represents the original values of selected
+     * parameters for the {@link FsContextController} operation in progress.
+     * 
+     * @return A JavaBean which represents the original values of selected
+     *         parameters for the {@link FsContextController} operation in
+     *         progress.
+     */
+    final FsOperationContext getContext() {
+        return getModel().getContext();
+    }
+
+    /** Equivalent to {@link #autoMount(boolean) autoMount(false)}. */
+    final FsArchiveFileSystem<E> autoMount() throws IOException {
+        return autoMount(false);
+    }
+
+    /**
+     * Returns the (virtual) archive file system mounted from the target
+     * archive file. This method is reentrant with respect to any exceptions
+     * it may throw.
+     * <p>
+     * <b>Warning:</b> Either the read or the write lock of this controller
+     * must be acquired while this method is called!
+     * If only a read lock is acquired, but a write lock is required, this
+     * method will temporarily release all locks, so any preconditions must be
+     * checked again upon return to protect against concurrent modifications!
+     *
+     * @param  autoCreate If the archive file does not exist and this is
+     *         {@code true}, a new archvie file system with only a (virtual)
+     *         root directory is created with its last modification time set
+     *         to the system's current time.
+     * @return An archive file system.
+     */
+    abstract FsArchiveFileSystem<E> autoMount(boolean autoCreate)
+    throws IOException;
+
+    @Override
+    public final boolean isReadOnly() throws IOException {
+        return autoMount().isReadOnly();
+    }
+
+    @Override
+    public final FsEntry getEntry(FsEntryName name)
+    throws IOException {
+        return autoMount().getEntry(name);
+    }
+
+    @Override
+    public final boolean isReadable(FsEntryName name) throws IOException {
+        return autoMount().getEntry(name) != null;
+    }
+
+    @Override
+    public final boolean isWritable(FsEntryName name) throws IOException {
+        return autoMount().isWritable(name);
+    }
+
+    @Override
+    public final void setReadOnly(FsEntryName name) throws IOException {
+        autoMount().setReadOnly(name);
+    }
+
+    @Override
+    public final boolean setTime(   FsEntryName name,
+                                    BitField<Access> types,
+                                    long value)
+    throws IOException {
+        autoSync(name, null);
+        return autoMount().setTime(name, types, value);
+    }
+
+    @Override
+    public final boolean setTime(   FsEntryName name,
+                                    Map<Access, Long> times)
+    throws IOException {
+        autoSync(name, null);
+        return autoMount().setTime(name, times);
+    }
+
+    @Override
+    public final InputSocket<?> getInputSocket(
+            FsEntryName name,
+            BitField<FsInputOption> options) {
+        return new Input(name);
+    }
+
+    private final class Input extends InputSocket<FsArchiveEntry> {
+        final FsEntryName name;
+
+        Input(final FsEntryName name) {
+            this.name = name;
+        }
+
+        @Override
+        public FsArchiveEntry getLocalTarget() throws IOException {
+            if (!autoSync(name, READ)) {
+                autoMount();        // detect false positives
+                getPeerTarget();    // triggers autoSync() if in same file system
+            }
+            final FsCovariantEntry<E> entry = autoMount().getEntry(name);
+            if (null == entry)
+                throw new FsEntryNotFoundException(getModel(),
+                        name, "no such file or directory");
+            return entry.getEntry();
+        }
+
+        InputSocket<?> getBoundSocket() throws IOException {
+            final FsArchiveEntry entry = getLocalTarget();
+            if (FILE != entry.getType())
+                throw new FsEntryNotFoundException(getModel(),
+                        name, "cannot read directories");
+            return FsArchiveController
+                    .this
+                    .getInputSocket(entry.getName())
+                    .bind(this);
+        }
+
+        @Override
+        public ReadOnlyFile newReadOnlyFile() throws IOException {
+            return getBoundSocket().newReadOnlyFile();
+        }
+
+        @Override
+        public SeekableByteChannel newSeekableByteChannel() throws IOException {
+            return getBoundSocket().newSeekableByteChannel();
+        }
+
+        @Override
+        public InputStream newInputStream() throws IOException {
+            return getBoundSocket().newInputStream();
+        }
+    } // Input
+
+    abstract InputSocket<?> getInputSocket(String name);
+
+    @Override
+    public final OutputSocket<?> getOutputSocket(
+            FsEntryName name,
+            BitField<FsOutputOption> options,
+            Entry template) {
+        return new Output(name, options, template);
+    }
+
+    private final class Output extends OutputSocket<FsArchiveEntry> {
+        final FsEntryName name;
+        final boolean append;
+        final @CheckForNull Entry template;
+
+        Output( final FsEntryName name,
+                final BitField<FsOutputOption> options,
+                final @CheckForNull Entry template) {
+            this.name = name;
+            this.append = options.get(APPEND);
+            this.template = template;
+        }
+
+        FsArchiveFileSystemOperation<E> mknod() throws IOException {
+            autoSync(name, WRITE);
+            final BitField<FsOutputOption> options = getContext().getOutputOptions();
+            // Start creating or overwriting the archive entry.
+            // This will fail if the entry already exists as a directory.
+            return autoMount(!name.isRoot() && options.get(CREATE_PARENTS))
+                    .mknod(name, FILE, options, template);
+        }
+
+        @Override
+        public FsArchiveEntry getLocalTarget() throws IOException {
+            final E entry = mknod().getTarget().getEntry();
+            if (append) {
+                // A proxy entry must get returned here in order to inhibit
+                // a peer target to recognize the type of this entry and
+                // change the contents of the transferred data accordingly.
+                // This would not work when APPENDing.
+                return new ProxyEntry(entry);
+            }
+            return entry;
+        }
+
+        @Override
+        public OutputStream newOutputStream() throws IOException {
+            InputStream in = null;
+            if (append) {
+                try {
+                    in = new Input(name).newInputStream();
+                } catch (IOException ex) {
+                    // When appending, there is no need for the entry to exist,
+                    // so we can safely ignore this - fall through!
+                }
+            }
+            try {
+                final FsArchiveFileSystemOperation<E> mknod = mknod();
+                final E entry = mknod.getTarget().getEntry();
+                final OutputStream out = getOutputSocket(entry)
+                        .bind(null == in ? this : null)
+                        .newOutputStream();
+                try {
+                    mknod.run();
+                    if (in != null)
+                        Streams.cat(in, out);
+                } catch (IOException ex) {
+                    out.close(); // may throw another exception!
+                    throw ex;
+                }
+                return out;
+            } finally {
+                if (null != in) {
+                    try {
+                        in.close();
+                    } catch (IOException ex) {
+                        throw new InputException(ex);
+                    }
+                }
+            }
+        }
+    } // Output
+
+    private static final class ProxyEntry
+    extends DecoratingEntry<FsArchiveEntry>
+    implements FsArchiveEntry {
+        ProxyEntry(FsArchiveEntry entry) {
+            super(entry);
+        }
+
+        @Override
+        public Type getType() {
+            return delegate.getType();
+        }
+
+        @Override
+        public boolean setSize(Size type, long value) {
+            return delegate.setSize(type, value);
+        }
+
+        @Override
+        public boolean setTime(Access type, long value) {
+            return delegate.setTime(type, value);
+        }
+    } // ProxyEntry
+
+    abstract OutputSocket<?> getOutputSocket(E entry);
+
+    @Override
+    public final void mknod(
+            final FsEntryName name,
+            final Type type,
+            final BitField<FsOutputOption> options,
+            final Entry template)
+    throws IOException {
+        assert options.equals(getContext().getOutputOptions());
+        if (name.isRoot()) {
+            try {
+                autoMount(); // detect false positives!
+            } catch (FsFalsePositiveException ex) {
+                if (DIRECTORY != type)
+                    throw ex;
+                autoMount(true);
+                return;
+            }
+            throw new FsEntryNotFoundException(getModel(),
+                    name, "directory exists already");
+        } else {
+            autoMount(options.get(CREATE_PARENTS))
+                    .mknod(name, type, options, template)
+                    .run();
+        }
+    }
+
+    @Override
+    public void unlink(final FsEntryName name) throws IOException {
+        autoSync(name, null);
+        if (name.isRoot()) {
+            final FsArchiveFileSystem<E> fileSystem;
+            try {
+                fileSystem = autoMount();
+            } catch (FsFalsePositiveException ex) {
+                try {
+                    // The parent archive controller will unlink our target
+                    // archive file next, so we need to reset anyway.
+                    // The only effect of calling sync for a false positive
+                    // archive file is that it will reset the mount state so
+                    // that the file system can be successfully mounted again
+                    // if the target archive file is subsequently modified to
+                    // be a regular archive file.
+                    sync(UNLINK_SYNC_OPTIONS);
+                } catch (IOException cannotHappen) {
+                    throw new AssertionError(cannotHappen);
+                }
+                throw ex; // continue with unlinking our target archive file.
+            }
+            if (!fileSystem.getEntry(ROOT).getMembers().isEmpty())
+                throw new IOException("root directory not empty");
+            // Check for any archive entries with absolute entry names.
+            // Subtract one for the ROOT entry.
+            if (1 < fileSystem.getSize())
+                logger.log(Level.WARNING, "unlink.absolute",
+                        new Object[] {  fileSystem.getSize() - 1,
+                                        getModel().getMountPoint() });
+            sync(UNLINK_SYNC_OPTIONS);
+        } else { // !isRoot(path)
+            autoMount().unlink(name);
+        }
+    }
+
+    /**
+     * Synchronizes the target archive file if and only if required.
+     * <p>
+     * <b>Warning:</b> As a side effect, the state of this controller may get
+     * entirely reset (virtual filesystem, entries, streams, etc.)!
+     *
+     * @param  name the file system entry name.
+     * @param  intention the intended I/O operation on the archive entry.
+     *         If {@code null}, then only an update to the archive entry meta
+     *         data (i.e. a pure virtual file system operation with no I/O)
+     *         is intended.
+     * @see    FsController#sync
+     * @throws IOException if any I/O error occurs when synchronizing the
+     *         archive file to its parent file system.
+     * @return Whether or not a synchronization has been performed.
+     */
+    abstract boolean autoSync(  FsEntryName name,
+                                @CheckForNull Access intention)
+    throws FsSyncException, FsException;
+}