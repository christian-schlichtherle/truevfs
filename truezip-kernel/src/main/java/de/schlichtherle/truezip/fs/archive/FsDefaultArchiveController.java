--- conflicted
+++ resolved
@@ -1,677 +1,653 @@
-/*
- * Copyright (C) 2004-2011 Schlichtherle IT Services
- *
- * Licensed under the Apache License, Version 2.0 (the "License");
- * you may not use this file except in compliance with the License.
- * You may obtain a copy of the License at
- *
- *     http://www.apache.org/licenses/LICENSE-2.0
- *
- * Unless required by applicable law or agreed to in writing, software
- * distributed under the License is distributed on an "AS IS" BASIS,
- * WITHOUT WARRANTIES OR CONDITIONS OF ANY KIND, either express or implied.
- * See the License for the specific language governing permissions and
- * limitations under the License.
- */
-package de.schlichtherle.truezip.fs.archive;
-
-import de.schlichtherle.truezip.entry.Entry;
-import static de.schlichtherle.truezip.entry.Entry.*;
-import static de.schlichtherle.truezip.entry.Entry.Access.*;
-import static de.schlichtherle.truezip.entry.Entry.Type.*;
-import de.schlichtherle.truezip.fs.FsController;
-import de.schlichtherle.truezip.fs.FsEntry;
-import de.schlichtherle.truezip.fs.FsEntryName;
-import static de.schlichtherle.truezip.fs.FsEntryName.*;
-import de.schlichtherle.truezip.fs.FsException;
-import de.schlichtherle.truezip.fs.FsFalsePositiveException;
-import de.schlichtherle.truezip.fs.FsInputOption;
-import de.schlichtherle.truezip.fs.FsOutputOption;
-import static de.schlichtherle.truezip.fs.FsOutputOption.*;
-import de.schlichtherle.truezip.fs.FsSyncException;
-import de.schlichtherle.truezip.fs.FsSyncOption;
-import static de.schlichtherle.truezip.fs.FsSyncOption.*;
-import de.schlichtherle.truezip.fs.FsSyncWarningException;
-import static de.schlichtherle.truezip.fs.archive.FsArchiveFileSystem.*;
-import de.schlichtherle.truezip.io.InputBusyException;
-import de.schlichtherle.truezip.io.InputException;
-import de.schlichtherle.truezip.io.OutputBusyException;
-import static de.schlichtherle.truezip.io.Paths.isRoot;
-import de.schlichtherle.truezip.socket.ConcurrentInputShop;
-import de.schlichtherle.truezip.socket.ConcurrentOutputShop;
-import de.schlichtherle.truezip.socket.DelegatingOutputSocket;
-import de.schlichtherle.truezip.socket.IOSocket;
-import de.schlichtherle.truezip.socket.InputService;
-import de.schlichtherle.truezip.socket.InputShop;
-import de.schlichtherle.truezip.socket.InputSocket;
-import de.schlichtherle.truezip.socket.OutputService;
-import de.schlichtherle.truezip.socket.OutputShop;
-import de.schlichtherle.truezip.socket.OutputSocket;
-import de.schlichtherle.truezip.util.BitField;
-import de.schlichtherle.truezip.util.ExceptionHandler;
-import edu.umd.cs.findbugs.annotations.CheckForNull;
-import edu.umd.cs.findbugs.annotations.DefaultAnnotation;
-import edu.umd.cs.findbugs.annotations.NonNull;
-import edu.umd.cs.findbugs.annotations.Nullable;
-import java.io.IOException;
-import static java.lang.Boolean.*;
-import java.util.Collections;
-import java.util.Iterator;
-import net.jcip.annotations.NotThreadSafe;
-import javax.swing.Icon;
-
-/**
- * This archive controller manages I/O to the entry which represents the target
- * archive file in its parent file system and resolves archive entry collisions,
- * for example by performing a full update of the target archive file.
- *
- * @param   <E> The type of the archive entries.
- * @author  Christian Schlichtherle
- * @version $Id$
- */
-@NotThreadSafe
-@DefaultAnnotation(NonNull.class)
-final class FsDefaultArchiveController<E extends FsArchiveEntry>
-extends FsFileSystemArchiveController<E> {
-
-    private static final BitField<FsInputOption>
-            MOUNT_INPUT_OPTIONS = BitField.of(FsInputOption.CACHE);
-    private static final BitField<FsOutputOption>
-            MAKE_OUTPUT_MASK = BitField.of(CACHE, CREATE_PARENTS, GROW);
-    private static final BitField<FsSyncOption>
-            AUTO_SYNC_OPTIONS = BitField.of(WAIT_CLOSE_INPUT,
-                                            WAIT_CLOSE_OUTPUT);
-
-    private final FsArchiveDriver<E> driver;
-    private final FsController<?> parent;
-    private final FsEntryName parentName;
-
-    /**
-     * An {@link Input} object used to mount the (virtual) archive file system
-     * and read the entries from the archive file.
-     */
-    private @Nullable Input input;
-
-    /**
-     * The (possibly temporary) {@link Output} we are writing newly
-     * created or modified entries to.
-     */
-    private @Nullable Output output;
-
-    private final FsArchiveFileSystemTouchListener<E> touchListener
-            = new TouchListener();
-
-    /**
-     * Constructs a new archive file system controller.
-     * 
-     * @param model the file system model.
-     * @param parent the parent file system
-     * @param driver the archive driver.
-     */
-    FsDefaultArchiveController(
-<<<<<<< HEAD
-            final FsConcurrentModel model,
-=======
-            final FsContextModel model,
->>>>>>> 8540a8e6
-            final FsController<?> parent,
-            final FsArchiveDriver<E> driver) {
-        super(model);
-        if (null == driver)
-            throw new NullPointerException();
-        if (model.getParent() != parent.getModel())
-            throw new IllegalArgumentException("Parent/member mismatch!");
-        this.driver = driver;
-        this.parent = parent;
-        this.parentName = getModel().getMountPoint().getPath().resolve(ROOT)
-                .getEntryName();
-        assert invariants();
-    }
-
-    private boolean invariants() {
-        assert null != driver;
-        assert null != parent;
-        assert null != parentName;
-        return true;
-    }
-
-    private Input getInput() {
-        return input;
-    }
-
-    private void setInput(final @CheckForNull Input input) {
-        this.input = input;
-        if (null != input)
-            getModel().setTouched(true);
-    }
-
-    private Output getOutput() {
-        return output;
-    }
-
-    private void setOutput(final @CheckForNull Output output) {
-        this.output = output;
-        if (null != output)
-            getModel().setTouched(true);
-    }
-
-    @Override
-    public FsController<?> getParent() {
-        return parent;
-    }
-
-    @Override
-    public Icon getOpenIcon() throws IOException {
-        autoMount(); // detect false positives!
-        return driver.getOpenIcon(getModel());
-    }
-
-    @Override
-    public Icon getClosedIcon() throws IOException {
-        autoMount(); // detect false positives!
-        return driver.getClosedIcon(getModel());
-    }
-
-    @Override
-<<<<<<< HEAD
-    void mount(final boolean autoCreate, BitField<FsOutputOption> options)
-    throws IOException {
-=======
-    void mount(final boolean autoCreate) throws IOException {
->>>>>>> 8540a8e6
-        try {
-            // readOnly must be set first because the parent archive controller
-            // could be a FileController and on Windows this property changes
-            // to TRUE once a file is opened for reading!
-            final boolean readOnly = !parent.isWritable(parentName);
-            final InputSocket<?> socket = driver.getInputSocket(
-                    parent, parentName, MOUNT_INPUT_OPTIONS);
-            setInput(new Input(driver.newInputShop(getModel(), socket)));
-            setFileSystem(newPopulatedFileSystem(driver,
-                    getInput().getDelegate(),
-                    socket.getLocalTarget(),
-                    readOnly));
-        } catch (FsException ex) {
-            throw ex;
-        } catch (IOException ex) {
-            if (!autoCreate) {
-                final FsEntry parentEntry;
-                try {
-                    parentEntry = parent.getEntry(parentName);
-                } catch (FsException ex2) {
-                    assert false;
-                    throw ex2;
-                } catch (IOException ex2) {
-                    //ex2.initCause(ex);
-                    throw new FsFalsePositiveException(getModel(), ex2);
-                }
-                if (null != parentEntry && !parentEntry.isType(SPECIAL))
-                    throw new FsPermanentFalsePositiveException(getModel(), ex);
-                throw new FsFalsePositiveException(getModel(), ex);
-            }
-            if (null != parent.getEntry(parentName))
-                throw new FsPermanentFalsePositiveException(getModel(), ex);
-            // The entry does NOT exist in the parent archive
-            // file, but we may create it automatically.
-<<<<<<< HEAD
-            // This may fail if e.g. the container file is an RAES encrypted
-            // ZIP file and the user cancels password prompting.
-            makeOutput(options.and(MOUNT_OUTPUT_MASK));
-=======
-            // This may fail if the container file is an RAES encrypted ZIP
-            // file and the user cancels password prompting.
-            makeOutput();
->>>>>>> 8540a8e6
-            setFileSystem(newEmptyFileSystem(driver));
-        }
-        getFileSystem().addFsArchiveFileSystemTouchListener(touchListener);
-    }
-
-    /**
-     * Ensures that {@link #output} is not {@code null}.
-     * This method will use
-     * <code>{@link #getContext()}.{@link FsOperationContext#getOutputOptions()}</code>
-     * to obtain the output options to use for writing the entry in the parent
-     * file system.
-     * 
-     * @throws IOException on any I/O error.
-     * @return The output.
-     */
-<<<<<<< HEAD
-    private Output makeOutput(final BitField<FsOutputOption> options)
-    throws IOException {
-=======
-    private Output makeOutput() throws IOException {
->>>>>>> 8540a8e6
-        Output output = getOutput();
-        if (null != output)
-            return output;
-        final BitField<FsOutputOption> options = getContext()
-                .getOutputOptions()
-                .and(MAKE_OUTPUT_MASK)
-                .set(CACHE);
-        final OutputSocket<?> socket = driver.getOutputSocket(
-                parent, parentName, options, null);
-        final Input input = getInput();
-        setOutput(output = new Output(driver.newOutputShop(getModel(), socket,
-                     null != input ? input.getDelegate() : null)));
-        return output;
-    }
-
-    @Override
-    InputSocket<?> getInputSocket(final String name) {
-        return getInput().getInputSocket(name);
-    }
-
-    @Override
-    OutputSocket<?> getOutputSocket(final E entry) {
-        class Output extends DelegatingOutputSocket<Entry> {
-            OutputSocket<? extends Entry> delegate;
-
-            @Override
-            protected OutputSocket<? extends Entry> getDelegate()
-            throws IOException {
-                final OutputSocket<? extends Entry> delegate = this.delegate;
-                return null != delegate
-                        ? delegate
-                        : (this.delegate = makeOutput().getOutputSocket(entry));
-            }
-        } // Output
-
-        return new Output();
-    }
-
-    @Override
-    public void unlink(FsEntryName name) throws IOException {
-        super.unlink(name);
-        if (name.isRoot())
-            parent.unlink(parentName);
-    }
-
-    @Override
-    boolean autoSync(   final FsEntryName name,
-                        final @CheckForNull Access intention)
-    throws FsSyncException, FsException {
-        final FsArchiveFileSystem<E> f;
-        final FsCovariantEntry<E> ce;
-        if (null == (f = getFileSystem()) || null == (ce = f.getEntry(name)))
-            return false;
-        // HIC SUNT DRACONES
-        Boolean grow = null;
-        String aen; // archive entry name
-        final Output oa = getOutput(); // output archive
-        final E oae; // output archive entry
-        if (null != oa) {
-            aen = ce.getEntry().getName();
-            oae = oa.getEntry(aen);
-            if (null != oae)
-                if (!(grow = getContext().get(GROW))
-                        || null == intention && !driver.getRedundantMetaDataSupport()
-                        || WRITE == intention && !driver.getRedundantContentSupport())
-                    return autoSync();
-        } else {
-            aen = null;
-            oae = null;
-        }
-        final Input ia = getInput(); // input archive
-        final E iae; // input archive entry
-        if (null != ia) {
-            if (null == aen)
-                aen = ce.getEntry().getName();
-            iae = ia.getEntry(aen);
-            if (null != iae)
-                if (FALSE.equals(grow)
-                        || null == grow && !getContext().get(GROW))
-                    return false;
-        } else {
-            iae = null;
-        }
-        if (READ == intention && (null == iae || iae != oae && oae != null))
-            return autoSync();
-        return false;
-    }
-
-    private boolean autoSync() throws FsSyncException, FsException {
-        getModel().assertWriteLockedByCurrentThread();
-        sync(AUTO_SYNC_OPTIONS);
-        return true;
-    }
-
-    @Override
-    public <X extends IOException> void sync(
-            final BitField<FsSyncOption> options,
-            final ExceptionHandler<? super FsSyncException, X> handler)
-    throws X {
-        assert !isTouched() || null != getOutput(); // file system touched => output archive
-        assert getModel().isWriteLockedByCurrentThread();
-        if (options.get(FORCE_CLOSE_OUTPUT) && !options.get(FORCE_CLOSE_INPUT))
-            throw new IllegalArgumentException();
-        awaitSync(options, handler);
-        beginSync(handler);
-        try {
-            if (!options.get(ABORT_CHANGES) && isTouched())
-                performSync(handler);
-        } finally {
-            try {
-                commitSync(handler);
-            } finally {
-                assert null == getFileSystem();
-                assert null == getInput();
-                assert null == getOutput();
-                // TODO: Remove a condition and clear a flag in the model
-                // instead.
-                if (options.get(ABORT_CHANGES) || options.get(CLEAR_CACHE))
-                    getModel().setTouched(false);
-            }
-        }
-    }
-
-    /**
-     * Waits for all entry input and entry output streams to close or forces
-     * them to close, dependending on the {@code options}.
-     *
-     * @param  options a bit field of synchronization options.
-     * @param  handler the exception handling strategy for consuming input
-     *         {@code FsSyncException}s and/or assembling output
-     *         {@code IOException}s.
-     * @param  <X> The type of the {@code IOException} to throw at the
-     *         discretion of the exception {@code handler}.
-     * @throws IOException at the discretion of the exception {@code handler}
-     *         upon the occurence of an {@link FsSyncException}.
-     */
-    private <X extends IOException> void awaitSync(
-            final BitField<FsSyncOption> options,
-            final ExceptionHandler<? super FsSyncException, X> handler)
-    throws X {
-        // Check output streams first, because FORCE_CLOSE_INPUT may be
-        // set and FORCE_CLOSE_OUTPUT may be unset in which case we
-        // don't even need to check open input streams if there are
-        // some open output streams.
-        if (getOutput() != null) {
-            final int outStreams = getOutput().waitCloseOthers(
-                    options.get(WAIT_CLOSE_OUTPUT) ? 0 : 50);
-            if (outStreams > 0) {
-                final String message =  "Number of open output streams: "
-                                        + outStreams;
-                if (!options.get(FORCE_CLOSE_OUTPUT))
-                    throw handler.fail( new FsSyncException(getModel(),
-                                            new OutputBusyException(message)));
-                handler.warn(   new FsSyncWarningException(getModel(),
-                                    new OutputBusyException(message)));
-            }
-        }
-        if (getInput() != null) {
-            final int inStreams = getInput().waitCloseOthers(
-                    options.get(WAIT_CLOSE_INPUT) ? 0 : 50);
-            if (inStreams > 0) {
-                final String message =  "Number of open input streams: "
-                                        + inStreams;
-                if (!options.get(FORCE_CLOSE_INPUT))
-                    throw handler.fail( new FsSyncException(getModel(),
-                                            new InputBusyException(message)));
-                handler.warn(   new FsSyncWarningException(getModel(),
-                                    new InputBusyException(message)));
-            }
-        }
-    }
-
-    /**
-     * Closes and disconnects all entry streams of the output and input
-     * archive.
-     *
-     * @param  handler the exception handling strategy for consuming input
-     *         {@code FsSyncException}s and/or assembling output
-     *         {@code IOException}s.
-     * @param  <X> The type of the {@code IOException} to throw at the
-     *         discretion of the exception {@code handler}.
-     * @throws IOException at the discretion of the exception {@code handler}
-     *         upon the occurence of an {@link FsSyncException}.
-     */
-    private <X extends IOException> void beginSync(
-            final ExceptionHandler<? super FsSyncException, X> handler)
-    throws X {
-        class FilterExceptionHandler
-        implements ExceptionHandler<IOException, X> {
-            @Override
-            public X fail(IOException cannotHappen) {
-                throw new AssertionError(cannotHappen);
-            }
-
-            @Override
-            public void warn(IOException cause) throws X {
-                if (null == cause)
-                    throw new NullPointerException();
-                handler.warn(new FsSyncWarningException(getModel(), cause));
-            }
-        } // class FilterExceptionHandler
-
-        final FilterExceptionHandler decoratorHandler = new FilterExceptionHandler();
-        final Output output = getOutput();
-        if (null != output)
-            output.closeAll((ExceptionHandler<IOException, X>) decoratorHandler);
-        final Input input = getInput();
-        if (null != input)
-            input.closeAll((ExceptionHandler<IOException, X>) decoratorHandler);
-    }
-
-    /**
-     * Synchronizes all entries in the (virtual) archive file system with the
-     * (temporary) output archive file.
-     *
-     * @param  handler the exception handling strategy for consuming input
-     *         {@code FsSyncException}s and/or assembling output
-     *         {@code IOException}s.
-     * @param  <X> The type of the {@code IOException} to throw at the
-     *         discretion of the exception {@code handler}.
-     * @throws IOException at the discretion of the exception {@code handler}
-     *         upon the occurence of an {@link FsSyncException}.
-     */
-    private <X extends IOException> void performSync(
-            final ExceptionHandler<? super FsSyncException, X> handler)
-    throws X {
-        assert isTouched();
-        assert null != getOutput();
-
-        class FilterExceptionHandler
-        implements ExceptionHandler<IOException, X> {
-            IOException last;
-
-            @Override
-            public X fail(final IOException cause) {
-                last = cause;
-                return handler.fail(new FsSyncException(getModel(), cause));
-            }
-
-            @Override
-            public void warn(final IOException cause) throws X {
-                assert null != cause;
-                final IOException old = last;
-                last = cause;
-                if (null != old || !(cause instanceof InputException))
-                    throw handler.fail(new FsSyncException(getModel(), cause));
-                handler.warn(new FsSyncWarningException(getModel(), cause));
-            }
-        } // class FilterExceptionHandler
-
-        final Input input = getInput();
-        copy(   getFileSystem(),
-                null != input ? input.getDelegate() : new DummyInputService<E>(),
-                getOutput().getDelegate(),
-                (ExceptionHandler<IOException, X>) new FilterExceptionHandler());
-    }
-
-    private static <E extends FsArchiveEntry, X extends IOException> void copy(
-            final FsArchiveFileSystem<E> fileSystem,
-            final InputService<E> input,
-            final OutputService<E> output,
-            final ExceptionHandler<IOException, X> handler)
-    throws X {
-        for (final FsCovariantEntry<E> ce : fileSystem) {
-            for (final E ae : ce.getEntries()) {
-                final String aen = ae.getName();
-                if (null != output.getEntry(aen))
-                    continue; // we have already written this entry
-                try {
-                    if (DIRECTORY == ae.getType()) {
-                        if (isRoot(ce.getName()))
-                            continue; // never write the root directory, but preserve covariant root files
-                        if (UNKNOWN == ae.getTime(Access.WRITE))
-                            continue; // never write ghost directories
-                        output.getOutputSocket(ae).newOutputStream().close();
-                    } else if (null != input.getEntry(aen)) {
-                        IOSocket.copy(  input.getInputSocket(aen),
-                                        output.getOutputSocket(ae));
-                    } else {
-                        // The file system entry is a newly created non-directory
-                        // entry which hasn't received any content yet.
-                        // Write an empty file system entry now as a marker in
-                        // order to recreate the file system entry when the file
-                        // system gets remounted from the container archive file.
-                        output.getOutputSocket(ae).newOutputStream().close();
-                    }
-                } catch (IOException ex) {
-                    handler.warn(ex);
-                }
-            }
-        }
-    }
-
-    /**
-     * Discards the file system and closes the output and input archive.
-     *
-     * @param  handler the exception handling strategy for consuming input
-     *         {@code FsSyncException}s and/or assembling output
-     *         {@code IOException}s.
-     * @param  <X> The type of the {@code IOException} to throw at the
-     *         discretion of the exception {@code handler}.
-     * @throws IOException at the discretion of the exception {@code handler}
-     *         upon the occurence of an {@link FsSyncException}.
-     */
-    private <X extends IOException> void commitSync(
-            final ExceptionHandler<? super FsSyncException, X> handler)
-    throws X {
-        setFileSystem(null);
-        try {
-            final Input input = getInput();
-            setInput(null);
-            if (input != null) {
-                try {
-                    input.close();
-                } catch (IOException ex) {
-                    handler.warn(new FsSyncWarningException(getModel(), ex));
-                }
-            }
-        } finally {
-            final Output output = getOutput();
-            setOutput(null);
-            if (output != null) {
-                try {
-                    output.close();
-                } catch (IOException ex) {
-                    throw handler.fail(new FsSyncException(getModel(), ex));
-                }
-            }
-        }
-    }
-
-    private boolean isTouched() {
-        final FsArchiveFileSystem<E> fileSystem = getFileSystem();
-        return null != fileSystem && fileSystem.isTouched();
-    }
-
-    /**
-     * A dummy input service to substitute for {@code null}.
-     * 
-     * @param <E> The type of the entries.
-     */
-    private static final class DummyInputService<E extends Entry>
-    implements InputShop<E> {
-        @Override
-        public void close() throws IOException {
-        }
-
-        @Override
-        public int getSize() {
-            return 0;
-        }
-
-        @SuppressWarnings({ "unchecked", "rawtypes" })
-		@Override
-        public Iterator<E> iterator() {
-            return (Iterator) Collections.emptyList().iterator();
-        }
-
-        @Override
-        public E getEntry(String name) {
-            return null;
-        }
-
-        @Override
-        public InputSocket<? extends E> getInputSocket(String name) {
-            if (null == name)
-                throw new NullPointerException();
-            throw new UnsupportedOperationException();
-        }
-    } // DummyInputService
-
-    /**
-     * This inner class makes this archive controller instance strongly
-     * reachable from any created input stream.
-     * This is required by the memory management to ensure that for any
-     * prospective archive file at most one archive controller object is in
-     * use at any time.
-     */
-    private final class Input extends ConcurrentInputShop<E> {
-        Input(InputShop<E> input) {
-            super(input);
-        }
-
-        /** Exposes the product of the archive driver this input is wrapping. */
-        InputShop<E> getDelegate() {
-            return delegate;
-        }
-    } // class Input
-
-    /**
-     * This inner class makes this archive controller instance strongly
-     * reachable from any created output stream.
-     * This is required by the memory management to ensure that for any
-     * prospective archive file at most one archive controller object is in
-     * use at any time.
-     */
-    private final class Output extends ConcurrentOutputShop<E> {
-        Output(OutputShop<E> output) {
-            super(output);
-        }
-
-        /** Exposes the product of the archive driver this output is wrapping. */
-        OutputShop<E> getDelegate() {
-            return delegate;
-        }
-    } // class Output
-
-    /**
-     * An archive file system listener which makes the output before it
-     * touches the file system model.
-     */
-    private final class TouchListener
-    implements FsArchiveFileSystemTouchListener<E> {
-        @Override
-        public void beforeTouch(FsArchiveFileSystemEvent<? extends E> event)
-        throws IOException {
-            assert event.getSource() == getFileSystem();
-<<<<<<< HEAD
-            makeOutput(MAKE_OUTPUT_OPTIONS);
-=======
-            makeOutput();
->>>>>>> 8540a8e6
-            assert getModel().isTouched();
-        }
-
-        @Override
-        public void afterTouch(FsArchiveFileSystemEvent<? extends E> event) {
-            assert event.getSource() == getFileSystem();
-            //getModel().setTouched(true);
-        }
-    } // TouchListener
-}
+/*
+ * Copyright (C) 2004-2011 Schlichtherle IT Services
+ *
+ * Licensed under the Apache License, Version 2.0 (the "License");
+ * you may not use this file except in compliance with the License.
+ * You may obtain a copy of the License at
+ *
+ *     http://www.apache.org/licenses/LICENSE-2.0
+ *
+ * Unless required by applicable law or agreed to in writing, software
+ * distributed under the License is distributed on an "AS IS" BASIS,
+ * WITHOUT WARRANTIES OR CONDITIONS OF ANY KIND, either express or implied.
+ * See the License for the specific language governing permissions and
+ * limitations under the License.
+ */
+package de.schlichtherle.truezip.fs.archive;
+
+import de.schlichtherle.truezip.entry.Entry;
+import static de.schlichtherle.truezip.entry.Entry.*;
+import static de.schlichtherle.truezip.entry.Entry.Access.*;
+import static de.schlichtherle.truezip.entry.Entry.Type.*;
+import de.schlichtherle.truezip.fs.FsController;
+import de.schlichtherle.truezip.fs.FsEntry;
+import de.schlichtherle.truezip.fs.FsEntryName;
+import static de.schlichtherle.truezip.fs.FsEntryName.*;
+import de.schlichtherle.truezip.fs.FsException;
+import de.schlichtherle.truezip.fs.FsFalsePositiveException;
+import de.schlichtherle.truezip.fs.FsInputOption;
+import de.schlichtherle.truezip.fs.FsOutputOption;
+import static de.schlichtherle.truezip.fs.FsOutputOption.*;
+import de.schlichtherle.truezip.fs.FsSyncException;
+import de.schlichtherle.truezip.fs.FsSyncOption;
+import static de.schlichtherle.truezip.fs.FsSyncOption.*;
+import de.schlichtherle.truezip.fs.FsSyncWarningException;
+import static de.schlichtherle.truezip.fs.archive.FsArchiveFileSystem.*;
+import de.schlichtherle.truezip.io.InputBusyException;
+import de.schlichtherle.truezip.io.InputException;
+import de.schlichtherle.truezip.io.OutputBusyException;
+import static de.schlichtherle.truezip.io.Paths.isRoot;
+import de.schlichtherle.truezip.socket.ConcurrentInputShop;
+import de.schlichtherle.truezip.socket.ConcurrentOutputShop;
+import de.schlichtherle.truezip.socket.DelegatingOutputSocket;
+import de.schlichtherle.truezip.socket.IOSocket;
+import de.schlichtherle.truezip.socket.InputService;
+import de.schlichtherle.truezip.socket.InputShop;
+import de.schlichtherle.truezip.socket.InputSocket;
+import de.schlichtherle.truezip.socket.OutputService;
+import de.schlichtherle.truezip.socket.OutputShop;
+import de.schlichtherle.truezip.socket.OutputSocket;
+import de.schlichtherle.truezip.util.BitField;
+import de.schlichtherle.truezip.util.ExceptionHandler;
+import edu.umd.cs.findbugs.annotations.CheckForNull;
+import edu.umd.cs.findbugs.annotations.DefaultAnnotation;
+import edu.umd.cs.findbugs.annotations.NonNull;
+import edu.umd.cs.findbugs.annotations.Nullable;
+import java.io.IOException;
+import static java.lang.Boolean.*;
+import java.util.Collections;
+import java.util.Iterator;
+import net.jcip.annotations.NotThreadSafe;
+import javax.swing.Icon;
+
+/**
+ * This archive controller manages I/O to the entry which represents the target
+ * archive file in its parent file system and resolves archive entry collisions,
+ * for example by performing a full update of the target archive file.
+ *
+ * @param   <E> The type of the archive entries.
+ * @author  Christian Schlichtherle
+ * @version $Id$
+ */
+@NotThreadSafe
+@DefaultAnnotation(NonNull.class)
+final class FsDefaultArchiveController<E extends FsArchiveEntry>
+extends FsFileSystemArchiveController<E> {
+
+    private static final BitField<FsInputOption>
+            MOUNT_INPUT_OPTIONS = BitField.of(FsInputOption.CACHE);
+    private static final BitField<FsOutputOption>
+            MAKE_OUTPUT_MASK = BitField.of(CACHE, CREATE_PARENTS, GROW);
+    private static final BitField<FsSyncOption>
+            AUTO_SYNC_OPTIONS = BitField.of(WAIT_CLOSE_INPUT,
+                                            WAIT_CLOSE_OUTPUT);
+
+    private final FsArchiveDriver<E> driver;
+    private final FsController<?> parent;
+    private final FsEntryName parentName;
+
+    /**
+     * An {@link Input} object used to mount the (virtual) archive file system
+     * and read the entries from the archive file.
+     */
+    private @Nullable Input input;
+
+    /**
+     * The (possibly temporary) {@link Output} we are writing newly
+     * created or modified entries to.
+     */
+    private @Nullable Output output;
+
+    private final FsArchiveFileSystemTouchListener<E> touchListener
+            = new TouchListener();
+
+    /**
+     * Constructs a new archive file system controller.
+     * 
+     * @param model the file system model.
+     * @param parent the parent file system
+     * @param driver the archive driver.
+     */
+    FsDefaultArchiveController(
+            final FsContextModel model,
+            final FsController<?> parent,
+            final FsArchiveDriver<E> driver) {
+        super(model);
+        if (null == driver)
+            throw new NullPointerException();
+        if (model.getParent() != parent.getModel())
+            throw new IllegalArgumentException("Parent/member mismatch!");
+        this.driver = driver;
+        this.parent = parent;
+        this.parentName = getModel().getMountPoint().getPath().resolve(ROOT)
+                .getEntryName();
+        assert invariants();
+    }
+
+    private boolean invariants() {
+        assert null != driver;
+        assert null != parent;
+        assert null != parentName;
+        return true;
+    }
+
+    private Input getInput() {
+        return input;
+    }
+
+    private void setInput(final @CheckForNull Input input) {
+        this.input = input;
+        if (null != input)
+            getModel().setTouched(true);
+    }
+
+    private Output getOutput() {
+        return output;
+    }
+
+    private void setOutput(final @CheckForNull Output output) {
+        this.output = output;
+        if (null != output)
+            getModel().setTouched(true);
+    }
+
+    @Override
+    public FsController<?> getParent() {
+        return parent;
+    }
+
+    @Override
+    public Icon getOpenIcon() throws IOException {
+        autoMount(); // detect false positives!
+        return driver.getOpenIcon(getModel());
+    }
+
+    @Override
+    public Icon getClosedIcon() throws IOException {
+        autoMount(); // detect false positives!
+        return driver.getClosedIcon(getModel());
+    }
+
+    @Override
+    void mount(final boolean autoCreate) throws IOException {
+        try {
+            // readOnly must be set first because the parent archive controller
+            // could be a FileController and on Windows this property changes
+            // to TRUE once a file is opened for reading!
+            final boolean readOnly = !parent.isWritable(parentName);
+            final InputSocket<?> socket = driver.getInputSocket(
+                    parent, parentName, MOUNT_INPUT_OPTIONS);
+            setInput(new Input(driver.newInputShop(getModel(), socket)));
+            setFileSystem(newPopulatedFileSystem(driver,
+                    getInput().getDelegate(),
+                    socket.getLocalTarget(),
+                    readOnly));
+        } catch (FsException ex) {
+            throw ex;
+        } catch (IOException ex) {
+            if (!autoCreate) {
+                final FsEntry parentEntry;
+                try {
+                    parentEntry = parent.getEntry(parentName);
+                } catch (FsException ex2) {
+                    assert false;
+                    throw ex2;
+                } catch (IOException ex2) {
+                    //ex2.initCause(ex);
+                    throw new FsFalsePositiveException(getModel(), ex2);
+                }
+                if (null != parentEntry && !parentEntry.isType(SPECIAL))
+                    throw new FsPermanentFalsePositiveException(getModel(), ex);
+                throw new FsFalsePositiveException(getModel(), ex);
+            }
+            if (null != parent.getEntry(parentName))
+                throw new FsPermanentFalsePositiveException(getModel(), ex);
+            // The entry does NOT exist in the parent archive
+            // file, but we may create it automatically.
+            // This may fail if the container file is an RAES encrypted ZIP
+            // file and the user cancels password prompting.
+            makeOutput();
+            setFileSystem(newEmptyFileSystem(driver));
+        }
+        getFileSystem().addFsArchiveFileSystemTouchListener(touchListener);
+    }
+
+    /**
+     * Ensures that {@link #output} is not {@code null}.
+     * This method will use
+     * <code>{@link #getContext()}.{@link FsOperationContext#getOutputOptions()}</code>
+     * to obtain the output options to use for writing the entry in the parent
+     * file system.
+     * 
+     * @throws IOException on any I/O error.
+     * @return The output.
+     */
+    private Output makeOutput() throws IOException {
+        Output output = getOutput();
+        if (null != output)
+            return output;
+        final BitField<FsOutputOption> options = getContext()
+                .getOutputOptions()
+                .and(MAKE_OUTPUT_MASK)
+                .set(CACHE);
+        final OutputSocket<?> socket = driver.getOutputSocket(
+                parent, parentName, options, null);
+        final Input input = getInput();
+        setOutput(output = new Output(driver.newOutputShop(getModel(), socket,
+                     null != input ? input.getDelegate() : null)));
+        return output;
+    }
+
+    @Override
+    InputSocket<?> getInputSocket(final String name) {
+        return getInput().getInputSocket(name);
+    }
+
+    @Override
+    OutputSocket<?> getOutputSocket(final E entry) {
+        class Output extends DelegatingOutputSocket<Entry> {
+            OutputSocket<? extends Entry> delegate;
+
+            @Override
+            protected OutputSocket<? extends Entry> getDelegate()
+            throws IOException {
+                final OutputSocket<? extends Entry> delegate = this.delegate;
+                return null != delegate
+                        ? delegate
+                        : (this.delegate = makeOutput().getOutputSocket(entry));
+            }
+        } // Output
+
+        return new Output();
+    }
+
+    @Override
+    public void unlink(FsEntryName name) throws IOException {
+        super.unlink(name);
+        if (name.isRoot())
+            parent.unlink(parentName);
+    }
+
+    @Override
+    boolean autoSync(   final FsEntryName name,
+                        final @CheckForNull Access intention)
+    throws FsSyncException, FsException {
+        final FsArchiveFileSystem<E> f;
+        final FsCovariantEntry<E> ce;
+        if (null == (f = getFileSystem()) || null == (ce = f.getEntry(name)))
+            return false;
+        // HIC SUNT DRACONES
+        Boolean grow = null;
+        String aen; // archive entry name
+        final Output oa = getOutput(); // output archive
+        final E oae; // output archive entry
+        if (null != oa) {
+            aen = ce.getEntry().getName();
+            oae = oa.getEntry(aen);
+            if (null != oae)
+                if (!(grow = getContext().get(GROW))
+                        || null == intention && !driver.getRedundantMetaDataSupport()
+                        || WRITE == intention && !driver.getRedundantContentSupport())
+                    return autoSync();
+        } else {
+            aen = null;
+            oae = null;
+        }
+        final Input ia = getInput(); // input archive
+        final E iae; // input archive entry
+        if (null != ia) {
+            if (null == aen)
+                aen = ce.getEntry().getName();
+            iae = ia.getEntry(aen);
+            if (null != iae)
+                if (FALSE.equals(grow)
+                        || null == grow && !getContext().get(GROW))
+                    return false;
+        } else {
+            iae = null;
+        }
+        if (READ == intention && (null == iae || iae != oae && oae != null))
+            return autoSync();
+        return false;
+    }
+
+    private boolean autoSync() throws FsSyncException, FsException {
+        getModel().assertWriteLockedByCurrentThread();
+        sync(AUTO_SYNC_OPTIONS);
+        return true;
+    }
+
+    @Override
+    public <X extends IOException> void sync(
+            final BitField<FsSyncOption> options,
+            final ExceptionHandler<? super FsSyncException, X> handler)
+    throws X {
+        assert !isTouched() || null != getOutput(); // file system touched => output archive
+        assert getModel().isWriteLockedByCurrentThread();
+        if (options.get(FORCE_CLOSE_OUTPUT) && !options.get(FORCE_CLOSE_INPUT))
+            throw new IllegalArgumentException();
+        awaitSync(options, handler);
+        beginSync(handler);
+        try {
+            if (!options.get(ABORT_CHANGES) && isTouched())
+                performSync(handler);
+        } finally {
+            try {
+                commitSync(handler);
+            } finally {
+                assert null == getFileSystem();
+                assert null == getInput();
+                assert null == getOutput();
+                // TODO: Remove a condition and clear a flag in the model
+                // instead.
+                if (options.get(ABORT_CHANGES) || options.get(CLEAR_CACHE))
+                    getModel().setTouched(false);
+            }
+        }
+    }
+
+    /**
+     * Waits for all entry input and entry output streams to close or forces
+     * them to close, dependending on the {@code options}.
+     *
+     * @param  options a bit field of synchronization options.
+     * @param  handler the exception handling strategy for consuming input
+     *         {@code FsSyncException}s and/or assembling output
+     *         {@code IOException}s.
+     * @param  <X> The type of the {@code IOException} to throw at the
+     *         discretion of the exception {@code handler}.
+     * @throws IOException at the discretion of the exception {@code handler}
+     *         upon the occurence of an {@link FsSyncException}.
+     */
+    private <X extends IOException> void awaitSync(
+            final BitField<FsSyncOption> options,
+            final ExceptionHandler<? super FsSyncException, X> handler)
+    throws X {
+        // Check output streams first, because FORCE_CLOSE_INPUT may be
+        // set and FORCE_CLOSE_OUTPUT may be unset in which case we
+        // don't even need to check open input streams if there are
+        // some open output streams.
+        if (getOutput() != null) {
+            final int outStreams = getOutput().waitCloseOthers(
+                    options.get(WAIT_CLOSE_OUTPUT) ? 0 : 50);
+            if (outStreams > 0) {
+                final String message =  "Number of open output streams: "
+                                        + outStreams;
+                if (!options.get(FORCE_CLOSE_OUTPUT))
+                    throw handler.fail( new FsSyncException(getModel(),
+                                            new OutputBusyException(message)));
+                handler.warn(   new FsSyncWarningException(getModel(),
+                                    new OutputBusyException(message)));
+            }
+        }
+        if (getInput() != null) {
+            final int inStreams = getInput().waitCloseOthers(
+                    options.get(WAIT_CLOSE_INPUT) ? 0 : 50);
+            if (inStreams > 0) {
+                final String message =  "Number of open input streams: "
+                                        + inStreams;
+                if (!options.get(FORCE_CLOSE_INPUT))
+                    throw handler.fail( new FsSyncException(getModel(),
+                                            new InputBusyException(message)));
+                handler.warn(   new FsSyncWarningException(getModel(),
+                                    new InputBusyException(message)));
+            }
+        }
+    }
+
+    /**
+     * Closes and disconnects all entry streams of the output and input
+     * archive.
+     *
+     * @param  handler the exception handling strategy for consuming input
+     *         {@code FsSyncException}s and/or assembling output
+     *         {@code IOException}s.
+     * @param  <X> The type of the {@code IOException} to throw at the
+     *         discretion of the exception {@code handler}.
+     * @throws IOException at the discretion of the exception {@code handler}
+     *         upon the occurence of an {@link FsSyncException}.
+     */
+    private <X extends IOException> void beginSync(
+            final ExceptionHandler<? super FsSyncException, X> handler)
+    throws X {
+        class FilterExceptionHandler
+        implements ExceptionHandler<IOException, X> {
+            @Override
+            public X fail(IOException cannotHappen) {
+                throw new AssertionError(cannotHappen);
+            }
+
+            @Override
+            public void warn(IOException cause) throws X {
+                if (null == cause)
+                    throw new NullPointerException();
+                handler.warn(new FsSyncWarningException(getModel(), cause));
+            }
+        } // class FilterExceptionHandler
+
+        final FilterExceptionHandler decoratorHandler = new FilterExceptionHandler();
+        final Output output = getOutput();
+        if (null != output)
+            output.closeAll((ExceptionHandler<IOException, X>) decoratorHandler);
+        final Input input = getInput();
+        if (null != input)
+            input.closeAll((ExceptionHandler<IOException, X>) decoratorHandler);
+    }
+
+    /**
+     * Synchronizes all entries in the (virtual) archive file system with the
+     * (temporary) output archive file.
+     *
+     * @param  handler the exception handling strategy for consuming input
+     *         {@code FsSyncException}s and/or assembling output
+     *         {@code IOException}s.
+     * @param  <X> The type of the {@code IOException} to throw at the
+     *         discretion of the exception {@code handler}.
+     * @throws IOException at the discretion of the exception {@code handler}
+     *         upon the occurence of an {@link FsSyncException}.
+     */
+    private <X extends IOException> void performSync(
+            final ExceptionHandler<? super FsSyncException, X> handler)
+    throws X {
+        assert isTouched();
+        assert null != getOutput();
+
+        class FilterExceptionHandler
+        implements ExceptionHandler<IOException, X> {
+            IOException last;
+
+            @Override
+            public X fail(final IOException cause) {
+                last = cause;
+                return handler.fail(new FsSyncException(getModel(), cause));
+            }
+
+            @Override
+            public void warn(final IOException cause) throws X {
+                assert null != cause;
+                final IOException old = last;
+                last = cause;
+                if (null != old || !(cause instanceof InputException))
+                    throw handler.fail(new FsSyncException(getModel(), cause));
+                handler.warn(new FsSyncWarningException(getModel(), cause));
+            }
+        } // class FilterExceptionHandler
+
+        final Input input = getInput();
+        copy(   getFileSystem(),
+                null != input ? input.getDelegate() : new DummyInputService<E>(),
+                getOutput().getDelegate(),
+                (ExceptionHandler<IOException, X>) new FilterExceptionHandler());
+    }
+
+    private static <E extends FsArchiveEntry, X extends IOException> void copy(
+            final FsArchiveFileSystem<E> fileSystem,
+            final InputService<E> input,
+            final OutputService<E> output,
+            final ExceptionHandler<IOException, X> handler)
+    throws X {
+        for (final FsCovariantEntry<E> ce : fileSystem) {
+            for (final E ae : ce.getEntries()) {
+                final String aen = ae.getName();
+                if (null != output.getEntry(aen))
+                    continue; // we have already written this entry
+                try {
+                    if (DIRECTORY == ae.getType()) {
+                        if (isRoot(ce.getName()))
+                            continue; // never write the root directory, but preserve covariant root files
+                        if (UNKNOWN == ae.getTime(Access.WRITE))
+                            continue; // never write ghost directories
+                        output.getOutputSocket(ae).newOutputStream().close();
+                    } else if (null != input.getEntry(aen)) {
+                        IOSocket.copy(  input.getInputSocket(aen),
+                                        output.getOutputSocket(ae));
+                    } else {
+                        // The file system entry is a newly created non-directory
+                        // entry which hasn't received any content yet.
+                        // Write an empty file system entry now as a marker in
+                        // order to recreate the file system entry when the file
+                        // system gets remounted from the container archive file.
+                        output.getOutputSocket(ae).newOutputStream().close();
+                    }
+                } catch (IOException ex) {
+                    handler.warn(ex);
+                }
+            }
+        }
+    }
+
+    /**
+     * Discards the file system and closes the output and input archive.
+     *
+     * @param  handler the exception handling strategy for consuming input
+     *         {@code FsSyncException}s and/or assembling output
+     *         {@code IOException}s.
+     * @param  <X> The type of the {@code IOException} to throw at the
+     *         discretion of the exception {@code handler}.
+     * @throws IOException at the discretion of the exception {@code handler}
+     *         upon the occurence of an {@link FsSyncException}.
+     */
+    private <X extends IOException> void commitSync(
+            final ExceptionHandler<? super FsSyncException, X> handler)
+    throws X {
+        setFileSystem(null);
+        try {
+            final Input input = getInput();
+            setInput(null);
+            if (input != null) {
+                try {
+                    input.close();
+                } catch (IOException ex) {
+                    handler.warn(new FsSyncWarningException(getModel(), ex));
+                }
+            }
+        } finally {
+            final Output output = getOutput();
+            setOutput(null);
+            if (output != null) {
+                try {
+                    output.close();
+                } catch (IOException ex) {
+                    throw handler.fail(new FsSyncException(getModel(), ex));
+                }
+            }
+        }
+    }
+
+    private boolean isTouched() {
+        final FsArchiveFileSystem<E> fileSystem = getFileSystem();
+        return null != fileSystem && fileSystem.isTouched();
+    }
+
+    /**
+     * A dummy input service to substitute for {@code null}.
+     * 
+     * @param <E> The type of the entries.
+     */
+    private static final class DummyInputService<E extends Entry>
+    implements InputShop<E> {
+        @Override
+        public void close() throws IOException {
+        }
+
+        @Override
+        public int getSize() {
+            return 0;
+        }
+
+        @SuppressWarnings({ "unchecked", "rawtypes" })
+		@Override
+        public Iterator<E> iterator() {
+            return (Iterator) Collections.emptyList().iterator();
+        }
+
+        @Override
+        public E getEntry(String name) {
+            return null;
+        }
+
+        @Override
+        public InputSocket<? extends E> getInputSocket(String name) {
+            if (null == name)
+                throw new NullPointerException();
+            throw new UnsupportedOperationException();
+        }
+    } // DummyInputService
+
+    /**
+     * This inner class makes this archive controller instance strongly
+     * reachable from any created input stream.
+     * This is required by the memory management to ensure that for any
+     * prospective archive file at most one archive controller object is in
+     * use at any time.
+     */
+    private final class Input extends ConcurrentInputShop<E> {
+        Input(InputShop<E> input) {
+            super(input);
+        }
+
+        /** Exposes the product of the archive driver this input is wrapping. */
+        InputShop<E> getDelegate() {
+            return delegate;
+        }
+    } // class Input
+
+    /**
+     * This inner class makes this archive controller instance strongly
+     * reachable from any created output stream.
+     * This is required by the memory management to ensure that for any
+     * prospective archive file at most one archive controller object is in
+     * use at any time.
+     */
+    private final class Output extends ConcurrentOutputShop<E> {
+        Output(OutputShop<E> output) {
+            super(output);
+        }
+
+        /** Exposes the product of the archive driver this output is wrapping. */
+        OutputShop<E> getDelegate() {
+            return delegate;
+        }
+    } // class Output
+
+    /**
+     * An archive file system listener which makes the output before it
+     * touches the file system model.
+     */
+    private final class TouchListener
+    implements FsArchiveFileSystemTouchListener<E> {
+        @Override
+        public void beforeTouch(FsArchiveFileSystemEvent<? extends E> event)
+        throws IOException {
+            assert event.getSource() == getFileSystem();
+            makeOutput();
+            assert getModel().isTouched();
+        }
+
+        @Override
+        public void afterTouch(FsArchiveFileSystemEvent<? extends E> event) {
+            assert event.getSource() == getFileSystem();
+            //getModel().setTouched(true);
+        }
+    } // TouchListener
+}