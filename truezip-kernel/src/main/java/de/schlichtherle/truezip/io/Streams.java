--- conflicted
+++ resolved
@@ -14,13 +14,10 @@
 import java.io.IOException;
 import java.io.InputStream;
 import java.io.OutputStream;
-<<<<<<< HEAD
 import java.lang.ref.Reference;
 import java.lang.ref.SoftReference;
 import java.util.Deque;
 import java.util.Queue;
-=======
->>>>>>> bdd80119
 import java.util.concurrent.*;
 import java.util.concurrent.locks.Condition;
 import java.util.concurrent.locks.Lock;
@@ -126,15 +123,9 @@
         // The FIFO is simply implemented as a cached array or byte buffers
         // with an offset and a size which is used like a ring buffer.
 
-<<<<<<< HEAD
         final Lock mutex = new ReentrantLock();
         final Condition signal = mutex.newCondition();
         final Buffer[] buffers = Buffer.allocate();
-=======
-        final Buffer[] buffers = new Buffer[FIFO_SIZE];
-        for (int i = buffers.length; 0 <= --i; )
-            buffers[i] = new Buffer();
->>>>>>> bdd80119
 
         /*
          * The task that cycles through the buffers in order to fill them
@@ -239,8 +230,8 @@
                     break; // reader has terminated because of EOF or exception
 
                 // Process buffer.
-                final byte[] buf = buffer.buf;
                 try {
+                    final byte[] buf = buffer.buf;
                     out.write(buf, 0, write);
                 } catch (IOException ex) {
                     // Cancel reader thread synchronously.
@@ -280,6 +271,7 @@
             if (reader.exception != null)
                 throw reader.exception;
         } finally {
+            Buffer.release(buffers);
             if (interrupted)
                 Thread.currentThread().interrupt();
         }
@@ -287,7 +279,6 @@
 
     /** A buffer for I/O. */
     private static final class Buffer {
-<<<<<<< HEAD
         /**
          * Each entry in this queue holds a soft reference to an array
          * initialized with instances of this class.
@@ -323,8 +314,6 @@
             queue.add(new SoftReference<Buffer[]>(buffers));
         }
 
-=======
->>>>>>> bdd80119
         /** The byte buffer used for reading and writing. */
         final byte[] buf = new byte[BUFFER_SIZE];
 
