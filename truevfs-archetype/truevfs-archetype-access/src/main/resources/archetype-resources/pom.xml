--- conflicted
+++ resolved
@@ -1,216 +1,212 @@
-<?xml version="1.0" encoding="UTF-8"?>
-<project    xmlns="http://maven.apache.org/POM/4.0.0"
-            xmlns:xsi="http://www.w3.org/2001/XMLSchema-instance"
-            xsi:schemaLocation="http://maven.apache.org/POM/4.0.0 http://maven.apache.org/xsd/maven-4.0.0.xsd">
-    <modelVersion>4.0.0</modelVersion>
-
-    <groupId>${groupId}</groupId>
-    <artifactId>${artifactId}</artifactId>
-    <version>${version}</version>
-
-    <name>${project.artifactId}</name>
-    <description>TrueVFS Client Application Demo</description>
-
-    <properties>
-        <mainClass>${package}.java.file.Tree</mainClass>
-        <maven.compiler.showDeprecation>true</maven.compiler.showDeprecation>
-        <maven.compiler.source>1.7</maven.compiler.source>
-        <maven.compiler.target>${maven.compiler.source}</maven.compiler.target>
-        <project.build.sourceEncoding>UTF-8</project.build.sourceEncoding>
-<<<<<<< HEAD
-        <project.reporting.outputEncoding>UTF-8</project.reporting.outputEncoding>
-        <scala.compat.version>${scala-compat-version}</scala.compat.version>
-=======
-        <project.reporting.outputEncoding>${project.build.sourceEncoding}</project.reporting.outputEncoding>
->>>>>>> 1ecb50f3
-        <scala.version>${scala-version}</scala.version>
-        <truecommons.version>${truecommons-version}</truecommons.version>
-        <truevfs.version>${truevfs-version}</truevfs.version>
-    </properties>
-
-    <dependencyManagement>
-        <dependencies>
-            <dependency>
-                <groupId>org.scala-lang</groupId>
-                <artifactId>scala-library</artifactId>
-                <version>${scala.version}</version>
-            </dependency>
-        </dependencies>
-    </dependencyManagement>
-
-    <dependencies>
-        <!-- Depending on the TrueVFS Profile Default is a good starting point.
-             Typical applications will need nothing else. -->
-        <dependency>
-            <groupId>net.java.truevfs</groupId>
-            <artifactId>truevfs-profile-default_${scala.compat.version}</artifactId>
-            <version>${truevfs.version}</version>
-            <type>pom</type>
-            <exclusions>
-                <!-- Uncomment UNWANTED modules.
-                     Note that this list is NOT complete. -->
-                <!--exclusion>
-                    <groupId>net.java.truevfs</groupId>
-                    <artifactId>truevfs-access-swing</artifactId>
-                </exclusion-->
-                <!--exclusion>
-                    <groupId>net.java.truevfs</groupId>
-                    <artifactId>truevfs-driver-odf</artifactId>
-                </exclusion-->
-                <!--exclusion>
-                    <groupId>net.java.truecommons</groupId>
-                    <artifactId>truecommons-key-console</artifactId>
-                </exclusion-->
-                <!--exclusion>
-                    <groupId>net.java.truecommons</groupId>
-                    <artifactId>truecommons-key-default</artifactId>
-                </exclusion-->
-                <!--exclusion>
-                    <groupId>net.java.truecommons</groupId>
-                    <artifactId>truecommons-key-swing</artifactId>
-                </exclusion-->
-            </exclusions>
-        </dependency>
-
-        <!-- Uncomment WANTED modules. Note that this list is NOT complete. -->
-
-        <!-- Uncomment this module to disable any secret key management,
-             regardless of any other KeyManager module which may be present on
-             the class path. -->
-        <!--dependency>
-            <groupId>net.java.truecommons</groupId>
-            <artifactId>truecommons-key-disable</artifactId>
-            <version>${truecommons.version}</version>
-        </dependency-->
-
-        <!-- Lets hurl the key prompting dialog when entering an invalid key.
-             Note that this dependency pulls in truecommons-key-swing as a
-             transitive dependency (see exclusion). -->
-        <dependency>
-            <groupId>net.java.truecommons</groupId>
-            <artifactId>truecommons-key-hurlfb</artifactId>
-            <version>${truecommons.version}</version>
-            <scope>runtime</scope>
-        </dependency>
-
-        <!-- This runtime dependency instruments the TrueVFS Kernel for
-             statistics monitoring via JMX. -->
-        <!--dependency>
-            <groupId>net.java.truevfs</groupId>
-            <artifactId>truevfs-ext-insight_${scala.compat.version}</artifactId>
-            <version>${truevfs.version}</version>
-            <scope>runtime</scope>
-        </dependency-->
-
-        <!-- This runtime dependency instruments the TrueVFS Kernel for
-             logging via SLF4J. -->
-        <!--dependency>
-            <groupId>net.java.truevfs</groupId>
-            <artifactId>truevfs-ext-logging_${scala.compat.version}</artifactId>
-            <version>${truevfs.version}</version>
-            <scope>runtime</scope>
-        </dependency-->
-
-        <!-- This runtime dependency constrains the number of concurrently
-             mounted archive file systems in order to save some heap space.
-             This module provides a JMX interface for monitoring and
-             management. -->
-        <!--dependency>
-            <groupId>net.java.truevfs</groupId>
-            <artifactId>truevfs-ext-pacemaker_${scala.compat.version}</artifactId>
-            <version>${truevfs.version}</version>
-            <scope>runtime</scope>
-        </dependency-->
-
-        <!-- You need to select an SLF4J Logger implementation to get some
-             logging output. -->
-        <!--dependency>
-            <groupId>ch.qos.logback</groupId>
-            <artifactId>logback-classic</artifactId>
-            <version>1.1.2</version>
-            <scope>runtime</scope>
-        </dependency-->
-
-        <dependency>
-            <groupId>org.scala-lang</groupId>
-            <artifactId>scala-library</artifactId>
-        </dependency>
-    </dependencies>
-
-    <build>
-        <plugins>
-            <plugin>
-                <groupId>net.alchim31.maven</groupId>
-                <artifactId>scala-maven-plugin</artifactId>
-                <version>3.3.1</version>
-                <executions>
-                    <execution>
-                        <id>scala-add-source</id>
-                        <goals>
-                            <goal>add-source</goal>
-                        </goals>
-                    </execution>
-                    <execution>
-                        <id>scala-main-compile</id>
-                        <goals>
-                            <goal>compile</goal>
-                        </goals>
-                    </execution>
-                    <execution>
-                        <id>scala-test-compile</id>
-                        <goals>
-                            <goal>testCompile</goal>
-                        </goals>
-                    </execution>
-                </executions>
-            </plugin>
-        </plugins>
-    </build>
-
-    <profiles>
-        <profile>
-            <id>standalone</id>
-            <build>
-                <plugins>
-                    <plugin>
-                        <artifactId>maven-shade-plugin</artifactId>
-                        <version>3.1.0</version>
-                        <executions>
-                            <execution>
-                                <phase>package</phase>
-                                <goals>
-                                    <goal>shade</goal>
-                                </goals>
-                            </execution>
-                        </executions>
-                        <configuration>
-                            <filters>
-                                <filter>
-                                    <artifact>*:*</artifact>
-                                    <excludes>
-                                        <exclude>META-INF/*.DSA</exclude>
-                                        <exclude>META-INF/*.RSA</exclude>
-                                        <exclude>META-INF/*.SF</exclude>
-                                        <exclude>META-INF/SIG-*</exclude>
-                                    </excludes>
-                                </filter>
-                            </filters>
-                            <shadedArtifactAttached>true</shadedArtifactAttached>
-                            <shadedClassifierName>standalone</shadedClassifierName>
-                            <transformers>
-                                <transformer implementation="org.apache.maven.plugins.shade.resource.ApacheLicenseResourceTransformer"/>
-                                <transformer implementation="org.apache.maven.plugins.shade.resource.ApacheNoticeResourceTransformer">
-                                    <addHeader>false</addHeader>
-                                </transformer>
-                                <transformer implementation="org.apache.maven.plugins.shade.resource.ManifestResourceTransformer">
-                                    <mainClass>${mainClass}</mainClass>
-                                </transformer>
-                                <transformer implementation="org.apache.maven.plugins.shade.resource.ServicesResourceTransformer"/>
-                            </transformers>
-                        </configuration>
-                    </plugin>
-                </plugins>
-            </build>
-        </profile>
-    </profiles>
-</project>
+<?xml version="1.0" encoding="UTF-8"?>
+<project    xmlns="http://maven.apache.org/POM/4.0.0"
+            xmlns:xsi="http://www.w3.org/2001/XMLSchema-instance"
+            xsi:schemaLocation="http://maven.apache.org/POM/4.0.0 http://maven.apache.org/xsd/maven-4.0.0.xsd">
+    <modelVersion>4.0.0</modelVersion>
+
+    <groupId>${groupId}</groupId>
+    <artifactId>${artifactId}</artifactId>
+    <version>${version}</version>
+
+    <name>${project.artifactId}</name>
+    <description>TrueVFS Client Application Demo</description>
+
+    <properties>
+        <mainClass>${package}.java.file.Tree</mainClass>
+        <maven.compiler.showDeprecation>true</maven.compiler.showDeprecation>
+        <maven.compiler.source>1.7</maven.compiler.source>
+        <maven.compiler.target>${maven.compiler.source}</maven.compiler.target>
+        <project.build.sourceEncoding>UTF-8</project.build.sourceEncoding>
+        <project.reporting.outputEncoding>${project.build.sourceEncoding}</project.reporting.outputEncoding>
+        <scala.compat.version>${scala-compat-version}</scala.compat.version>
+        <scala.version>${scala-version}</scala.version>
+        <truecommons.version>${truecommons-version}</truecommons.version>
+        <truevfs.version>${truevfs-version}</truevfs.version>
+    </properties>
+
+    <dependencyManagement>
+        <dependencies>
+            <dependency>
+                <groupId>org.scala-lang</groupId>
+                <artifactId>scala-library</artifactId>
+                <version>${scala.version}</version>
+            </dependency>
+        </dependencies>
+    </dependencyManagement>
+
+    <dependencies>
+        <!-- Depending on the TrueVFS Profile Default is a good starting point.
+             Typical applications will need nothing else. -->
+        <dependency>
+            <groupId>net.java.truevfs</groupId>
+            <artifactId>truevfs-profile-default_${scala.compat.version}</artifactId>
+            <version>${truevfs.version}</version>
+            <type>pom</type>
+            <exclusions>
+                <!-- Uncomment UNWANTED modules.
+                     Note that this list is NOT complete. -->
+                <!--exclusion>
+                    <groupId>net.java.truevfs</groupId>
+                    <artifactId>truevfs-access-swing</artifactId>
+                </exclusion-->
+                <!--exclusion>
+                    <groupId>net.java.truevfs</groupId>
+                    <artifactId>truevfs-driver-odf</artifactId>
+                </exclusion-->
+                <!--exclusion>
+                    <groupId>net.java.truecommons</groupId>
+                    <artifactId>truecommons-key-console</artifactId>
+                </exclusion-->
+                <!--exclusion>
+                    <groupId>net.java.truecommons</groupId>
+                    <artifactId>truecommons-key-default</artifactId>
+                </exclusion-->
+                <!--exclusion>
+                    <groupId>net.java.truecommons</groupId>
+                    <artifactId>truecommons-key-swing</artifactId>
+                </exclusion-->
+            </exclusions>
+        </dependency>
+
+        <!-- Uncomment WANTED modules. Note that this list is NOT complete. -->
+
+        <!-- Uncomment this module to disable any secret key management,
+             regardless of any other KeyManager module which may be present on
+             the class path. -->
+        <!--dependency>
+            <groupId>net.java.truecommons</groupId>
+            <artifactId>truecommons-key-disable</artifactId>
+            <version>${truecommons.version}</version>
+        </dependency-->
+
+        <!-- Lets hurl the key prompting dialog when entering an invalid key.
+             Note that this dependency pulls in truecommons-key-swing as a
+             transitive dependency (see exclusion). -->
+        <dependency>
+            <groupId>net.java.truecommons</groupId>
+            <artifactId>truecommons-key-hurlfb</artifactId>
+            <version>${truecommons.version}</version>
+            <scope>runtime</scope>
+        </dependency>
+
+        <!-- This runtime dependency instruments the TrueVFS Kernel for
+             statistics monitoring via JMX. -->
+        <!--dependency>
+            <groupId>net.java.truevfs</groupId>
+            <artifactId>truevfs-ext-insight_${scala.compat.version}</artifactId>
+            <version>${truevfs.version}</version>
+            <scope>runtime</scope>
+        </dependency-->
+
+        <!-- This runtime dependency instruments the TrueVFS Kernel for
+             logging via SLF4J. -->
+        <!--dependency>
+            <groupId>net.java.truevfs</groupId>
+            <artifactId>truevfs-ext-logging_${scala.compat.version}</artifactId>
+            <version>${truevfs.version}</version>
+            <scope>runtime</scope>
+        </dependency-->
+
+        <!-- This runtime dependency constrains the number of concurrently
+             mounted archive file systems in order to save some heap space.
+             This module provides a JMX interface for monitoring and
+             management. -->
+        <!--dependency>
+            <groupId>net.java.truevfs</groupId>
+            <artifactId>truevfs-ext-pacemaker_${scala.compat.version}</artifactId>
+            <version>${truevfs.version}</version>
+            <scope>runtime</scope>
+        </dependency-->
+
+        <!-- You need to select an SLF4J Logger implementation to get some
+             logging output. -->
+        <!--dependency>
+            <groupId>ch.qos.logback</groupId>
+            <artifactId>logback-classic</artifactId>
+            <version>1.1.2</version>
+            <scope>runtime</scope>
+        </dependency-->
+
+        <dependency>
+            <groupId>org.scala-lang</groupId>
+            <artifactId>scala-library</artifactId>
+        </dependency>
+    </dependencies>
+
+    <build>
+        <plugins>
+            <plugin>
+                <groupId>net.alchim31.maven</groupId>
+                <artifactId>scala-maven-plugin</artifactId>
+                <version>3.3.1</version>
+                <executions>
+                    <execution>
+                        <id>scala-add-source</id>
+                        <goals>
+                            <goal>add-source</goal>
+                        </goals>
+                    </execution>
+                    <execution>
+                        <id>scala-main-compile</id>
+                        <goals>
+                            <goal>compile</goal>
+                        </goals>
+                    </execution>
+                    <execution>
+                        <id>scala-test-compile</id>
+                        <goals>
+                            <goal>testCompile</goal>
+                        </goals>
+                    </execution>
+                </executions>
+            </plugin>
+        </plugins>
+    </build>
+
+    <profiles>
+        <profile>
+            <id>standalone</id>
+            <build>
+                <plugins>
+                    <plugin>
+                        <artifactId>maven-shade-plugin</artifactId>
+                        <version>3.1.0</version>
+                        <executions>
+                            <execution>
+                                <phase>package</phase>
+                                <goals>
+                                    <goal>shade</goal>
+                                </goals>
+                            </execution>
+                        </executions>
+                        <configuration>
+                            <filters>
+                                <filter>
+                                    <artifact>*:*</artifact>
+                                    <excludes>
+                                        <exclude>META-INF/*.DSA</exclude>
+                                        <exclude>META-INF/*.RSA</exclude>
+                                        <exclude>META-INF/*.SF</exclude>
+                                        <exclude>META-INF/SIG-*</exclude>
+                                    </excludes>
+                                </filter>
+                            </filters>
+                            <shadedArtifactAttached>true</shadedArtifactAttached>
+                            <shadedClassifierName>standalone</shadedClassifierName>
+                            <transformers>
+                                <transformer implementation="org.apache.maven.plugins.shade.resource.ApacheLicenseResourceTransformer"/>
+                                <transformer implementation="org.apache.maven.plugins.shade.resource.ApacheNoticeResourceTransformer">
+                                    <addHeader>false</addHeader>
+                                </transformer>
+                                <transformer implementation="org.apache.maven.plugins.shade.resource.ManifestResourceTransformer">
+                                    <mainClass>${mainClass}</mainClass>
+                                </transformer>
+                                <transformer implementation="org.apache.maven.plugins.shade.resource.ServicesResourceTransformer"/>
+                            </transformers>
+                        </configuration>
+                    </plugin>
+                </plugins>
+            </build>
+        </profile>
+    </profiles>
+</project>