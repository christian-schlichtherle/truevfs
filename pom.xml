<?xml version="1.0" encoding="UTF-8"?>
<!--
  - Copyright (C) 2005-2015 Schlichtherle IT Services.
  - All rights reserved. Use is subject to license terms.
  -->
<project xmlns="http://maven.apache.org/POM/4.0.0" xmlns:xsi="http://www.w3.org/2001/XMLSchema-instance" xsi:schemaLocation="http://maven.apache.org/POM/4.0.0 http://maven.apache.org/xsd/maven-4.0.0.xsd">
    <modelVersion>4.0.0</modelVersion>

    <parent>
        <groupId>net.java.truecommons</groupId>
        <artifactId>truecommons-parent</artifactId>
        <version>108</version>
    </parent>

    <groupId>net.java.truevfs</groupId>
    <artifactId>truevfs</artifactId>
    <version>0.11.2-SNAPSHOT</version>
    <packaging>pom</packaging>

    <name>TrueVFS</name>
    <description>
TrueVFS is a virtual file system (VFS) for Java 7 which enables client
applications to perform CRUD (Create, Read, Update, Delete) operations on
archive files as if they were virtual directories, even with nested archive
files in multithreaded environments.

As a library, TrueVFS provides simple, uniform, transparent,
thread-safe, read/write access to archive files as if they were
virtual directories in a file system path.

As a framework, TrueVFS provides the API to write file system drivers which
plug-in to its federated file system space.
    </description>
    <url>https://bitbucket.org/christian-schlichtherle/truevfs</url>
    <inceptionYear>2005</inceptionYear>
    <licenses>
        <license>
            <name>Eclipse Public License, Version 1.0</name>
            <url>http://www.eclipse.org/legal/epl-v10.html</url>
            <distribution>repo</distribution>
        </license>
    </licenses>
    <issueManagement>
        <system>Bitbucket</system>
        <url>https://bitbucket.org/christian-schlichtherle/truevfs/issues</url>
    </issueManagement>
    <scm>
<<<<<<< HEAD
        <connection>scm:hg:https://hg.java.net/hg/truevfs~v1</connection>
        <developerConnection>scm:hg:ssh://hg.java.net/truevfs~v1</developerConnection>
        <url>http://java.net/projects/truevfs/sources/v1/show</url>
        <tag>HEAD</tag>
=======
        <connection>scm:hg:https://christian-schlichtherle@bitbucket.org/christian-schlichtherle/truevfs</connection>
        <developerConnection>scm:hg:ssh://hg@bitbucket.org/christian-schlichtherle/truevfs</developerConnection>
        <url>https://bitbucket.org/christian-schlichtherle/truevfs</url>
        <tag>truevfs-0.11.1</tag>
>>>>>>> 4afd24ef
    </scm>

    <distributionManagement>
        <site>
            <id>truevfs-website</id>
            <name>TrueVFS Website</name>
            <!-- DON'T use ${project.groupId}, ${project.artifactId} here.
                 This would change in sub-modules! -->
            <url>file://${env.HOME}/sites/christian-schlichtherle.bitbucket.io/truevfs</url>
        </site>
    </distributionManagement>

    <properties>
        <maven.compiler.showDeprecation>true</maven.compiler.showDeprecation>
        <maven.compiler.showWarnings>true</maven.compiler.showWarnings>

        <!-- maven-antrun-plugin && maven-failsafe-plugin -->
        <java.io.tmpdir.it>${project.build.directory}/it</java.io.tmpdir.it>

        <!-- maven-javadoc-plugin -->
        <google.analytics.accountId>UA-25500668-2</google.analytics.accountId>
        <header>
            <!-- Google Analytics -->
            &lt;script type="text/javascript"&gt;
                var _gaq = _gaq || [];
                _gaq.push(['_setAccount', '${google.analytics.accountId}']);
                _gaq.push(['_trackPageview']);
                (function() {
                    var ga = document.createElement('script'); ga.type = 'text/javascript'; ga.async = true;
                    ga.src = ('https:' == document.location.protocol ? 'https://ssl' : 'http://www') + '.google-analytics.com/ga.js';
                    var s = document.getElementsByTagName('script')[0]; s.parentNode.insertBefore(ga, s);
                })();
            &lt;/script&gt;
            <!-- Header text -->
            &lt;b&gt;${project.name} ${project.version}&lt;/b&gt;
        </header>

        <truecommons.version>2.5.0</truecommons.version>

        <!-- For documentation purposes only - mind the dash in the property name! -->
        <truezip-version>7.7.9</truezip-version>
    </properties>

    <modules>
        <module>truevfs-access</module>
        <module>truevfs-access-swing</module>
        <module>truevfs-archetype</module>
        <module>truevfs-comp</module>
        <module>truevfs-driver</module>
        <module>truevfs-ext</module>
        <module>truevfs-kernel</module>
        <module>truevfs-profile</module>
        <module>truevfs-samples</module>
    </modules>

    <dependencyManagement>
        <dependencies>
            <dependency>
                <groupId>${project.groupId}</groupId>
                <artifactId>truevfs-access</artifactId>
                <version>${project.version}</version>
            </dependency>
            <dependency>
                <groupId>${project.groupId}</groupId>
                <artifactId>truevfs-access</artifactId>
                <type>test-jar</type>
                <version>${project.version}</version>
                <scope>test</scope>
            </dependency>
            <dependency>
                <groupId>${project.groupId}</groupId>
                <artifactId>truevfs-access-swing</artifactId>
                <version>${project.version}</version>
            </dependency>
            <dependency>
                <groupId>${project.groupId}</groupId>
                <artifactId>truevfs-comp-ibm437</artifactId>
                <version>${project.version}</version>
            </dependency>
            <dependency>
                <groupId>${project.groupId}</groupId>
                <artifactId>truevfs-comp-inst</artifactId>
                <version>${project.version}</version>
            </dependency>
            <dependency>
                <groupId>${project.groupId}</groupId>
                <artifactId>truevfs-comp-jmx</artifactId>
                <version>${project.version}</version>
            </dependency>
            <dependency>
                <groupId>${project.groupId}</groupId>
                <artifactId>truevfs-comp-tardriver</artifactId>
                <version>${project.version}</version>
            </dependency>
            <dependency>
                <groupId>${project.groupId}</groupId>
                <artifactId>truevfs-comp-tardriver</artifactId>
                <type>test-jar</type>
                <version>${project.version}</version>
                <scope>test</scope>
            </dependency>
            <dependency>
                <groupId>${project.groupId}</groupId>
                <artifactId>truevfs-comp-zip</artifactId>
                <version>${project.version}</version>
            </dependency>
            <dependency>
                <groupId>${project.groupId}</groupId>
                <artifactId>truevfs-comp-zip</artifactId>
                <type>test-jar</type>
                <version>${project.version}</version>
                <scope>test</scope>
            </dependency>
            <dependency>
                <groupId>${project.groupId}</groupId>
                <artifactId>truevfs-comp-zipdriver</artifactId>
                <version>${project.version}</version>
            </dependency>
            <dependency>
                <groupId>${project.groupId}</groupId>
                <artifactId>truevfs-comp-zipdriver</artifactId>
                <type>test-jar</type>
                <version>${project.version}</version>
                <scope>test</scope>
            </dependency>
            <dependency>
                <groupId>${project.groupId}</groupId>
                <artifactId>truevfs-driver-file</artifactId>
                <version>${project.version}</version>
            </dependency>
            <dependency>
                <groupId>${project.groupId}</groupId>
                <artifactId>truevfs-driver-http</artifactId>
                <version>${project.version}</version>
            </dependency>
            <dependency>
                <groupId>${project.groupId}</groupId>
                <artifactId>truevfs-driver-jar</artifactId>
                <version>${project.version}</version>
            </dependency>
            <dependency>
                <groupId>${project.groupId}</groupId>
                <artifactId>truevfs-driver-odf</artifactId>
                <version>${project.version}</version>
            </dependency>
            <dependency>
                <groupId>${project.groupId}</groupId>
                <artifactId>truevfs-driver-sfx</artifactId>
                <version>${project.version}</version>
            </dependency>
            <dependency>
                <groupId>${project.groupId}</groupId>
                <artifactId>truevfs-driver-tar</artifactId>
                <version>${project.version}</version>
            </dependency>
            <dependency>
                <groupId>${project.groupId}</groupId>
                <artifactId>truevfs-driver-tar-bzip2</artifactId>
                <version>${project.version}</version>
            </dependency>
            <dependency>
                <groupId>${project.groupId}</groupId>
                <artifactId>truevfs-driver-tar-gzip</artifactId>
                <version>${project.version}</version>
            </dependency>
            <dependency>
                <groupId>${project.groupId}</groupId>
                <artifactId>truevfs-driver-tar-xz</artifactId>
                <version>${project.version}</version>
            </dependency>
            <dependency>
                <groupId>${project.groupId}</groupId>
                <artifactId>truevfs-driver-zip</artifactId>
                <version>${project.version}</version>
            </dependency>
            <dependency>
                <groupId>${project.groupId}</groupId>
                <artifactId>truevfs-driver-zip-raes</artifactId>
                <version>${project.version}</version>
            </dependency>
            <dependency>
                <groupId>${project.groupId}</groupId>
                <artifactId>truevfs-ext-insight</artifactId>
                <version>${project.version}</version>
            </dependency>
            <dependency>
                <groupId>${project.groupId}</groupId>
                <artifactId>truevfs-ext-logging</artifactId>
                <version>${project.version}</version>
            </dependency>
            <dependency>
                <groupId>${project.groupId}</groupId>
                <artifactId>truevfs-ext-pacemaker</artifactId>
                <version>${project.version}</version>
            </dependency>
            <dependency>
                <groupId>${project.groupId}</groupId>
                <artifactId>truevfs-kernel-impl</artifactId>
                <version>${project.version}</version>
            </dependency>
            <dependency>
                <groupId>${project.groupId}</groupId>
                <artifactId>truevfs-kernel-spec</artifactId>
                <version>${project.version}</version>
            </dependency>
            <dependency>
                <groupId>${project.groupId}</groupId>
                <artifactId>truevfs-kernel-spec</artifactId>
                <type>test-jar</type>
                <version>${project.version}</version>
                <scope>test</scope>
            </dependency>
            <dependency>
                <groupId>${project.groupId}</groupId>
                <artifactId>truevfs-profile-base</artifactId>
                <version>${project.version}</version>
                <type>pom</type>
            </dependency>
            <dependency>
                <groupId>${project.groupId}</groupId>
                <artifactId>truevfs-profile-default</artifactId>
                <version>${project.version}</version>
                <type>pom</type>
            </dependency>
            <dependency>
                <groupId>${project.groupId}</groupId>
                <artifactId>truevfs-profile-full</artifactId>
                <version>${project.version}</version>
                <type>pom</type>
            </dependency>
            <dependency>
                <groupId>${project.groupId}</groupId>
                <artifactId>truevfs-samples</artifactId>
                <version>${project.version}</version>
            </dependency>

            <dependency>
                <groupId>net.java.truecommons</groupId>
                <artifactId>truecommons-annotations</artifactId>
                <version>${truecommons.version}</version>
            </dependency>
            <dependency>
                <groupId>net.java.truecommons</groupId>
                <artifactId>truecommons-cio</artifactId>
                <version>${truecommons.version}</version>
            </dependency>
            <dependency>
                <groupId>net.java.truecommons</groupId>
                <artifactId>truecommons-io</artifactId>
                <version>${truecommons.version}</version>
            </dependency>
            <dependency>
                <groupId>net.java.truecommons</groupId>
                <artifactId>truecommons-io</artifactId>
                <type>test-jar</type>
                <version>${truecommons.version}</version>
                <scope>test</scope>
            </dependency>
            <dependency>
                <groupId>net.java.truecommons</groupId>
                <artifactId>truecommons-jmx</artifactId>
                <version>${truecommons.version}</version>
            </dependency>
            <dependency>
                <groupId>net.java.truecommons</groupId>
                <artifactId>truecommons-key-console</artifactId>
                <version>${truecommons.version}</version>
            </dependency>
            <dependency>
                <groupId>net.java.truecommons</groupId>
                <artifactId>truecommons-key-default</artifactId>
                <version>${truecommons.version}</version>
            </dependency>
            <dependency>
                <groupId>net.java.truecommons</groupId>
                <artifactId>truecommons-key-disable</artifactId>
                <version>${truecommons.version}</version>
            </dependency>
            <dependency>
                <groupId>net.java.truecommons</groupId>
                <artifactId>truecommons-key-hurlfb</artifactId>
                <version>${truecommons.version}</version>
            </dependency>
            <dependency>
                <groupId>net.java.truecommons</groupId>
                <artifactId>truecommons-key-macosx</artifactId>
                <version>${truecommons.version}</version>
            </dependency>
            <dependency>
                <groupId>net.java.truecommons</groupId>
                <artifactId>truecommons-key-spec</artifactId>
                <version>${truecommons.version}</version>
            </dependency>
            <dependency>
                <groupId>net.java.truecommons</groupId>
                <artifactId>truecommons-key-spec</artifactId>
                <type>test-jar</type>
                <version>${truecommons.version}</version>
                <scope>test</scope>
            </dependency>
            <dependency>
                <groupId>net.java.truecommons</groupId>
                <artifactId>truecommons-key-swing</artifactId>
                <version>${truecommons.version}</version>
            </dependency>
            <dependency>
                <groupId>net.java.truecommons</groupId>
                <artifactId>truecommons-logging</artifactId>
                <version>${truecommons.version}</version>
            </dependency>
            <dependency>
                <groupId>net.java.truecommons</groupId>
                <artifactId>truecommons-services</artifactId>
                <version>${truecommons.version}</version>
            </dependency>
            <dependency>
                <groupId>net.java.truecommons</groupId>
                <artifactId>truecommons-shed</artifactId>
                <version>${truecommons.version}</version>
            </dependency>
            <dependency>
                <groupId>net.java.truecommons</groupId>
                <artifactId>truecommons-shed</artifactId>
                <type>test-jar</type>
                <version>${truecommons.version}</version>
                <scope>test</scope>
            </dependency>
            <dependency>
                <groupId>org.bouncycastle</groupId>
                <artifactId>bcprov-jdk15on</artifactId>
                <version>1.51</version>
            </dependency>
        </dependencies>
    </dependencyManagement>

    <build>
        <pluginManagement>
            <plugins>
                <plugin>
                    <artifactId>maven-shade-plugin</artifactId>
                    <executions>
                        <execution>
                            <phase>package</phase>
                            <goals>
                                <goal>shade</goal>
                            </goals>
                        </execution>
                    </executions>
                    <configuration>
                        <filters combine.children="append">
                            <filter>
                                <artifact>*:*</artifact>
                                <excludes>
                                    <exclude>META-INF/*.DSA</exclude>
                                    <exclude>META-INF/*.RSA</exclude>
                                    <exclude>META-INF/*.SF</exclude>
                                    <exclude>META-INF/SIG-*</exclude>
                                </excludes>
                            </filter>
                        </filters>
                        <shadedArtifactAttached>true</shadedArtifactAttached>
                        <transformers combine.children="append">
                            <transformer implementation="org.apache.maven.plugins.shade.resource.ApacheLicenseResourceTransformer" />
                            <transformer implementation="org.apache.maven.plugins.shade.resource.ApacheNoticeResourceTransformer">
                                <addHeader>false</addHeader>
                            </transformer>
                            <transformer implementation="org.apache.maven.plugins.shade.resource.ServicesResourceTransformer" />
                        </transformers>
                    </configuration>
                </plugin>
                <plugin>
                    <artifactId>maven-surefire-plugin</artifactId>
                    <configuration>
                        <parallel>classesAndMethods</parallel>
                        <!-- Consider 0% blocking factor because unit tests
                             shouldn't do any I/O.
                             This is per CPU core.
                             -->
                        <threadCount>1</threadCount>
                        <includes>
                            <include>**/*Test.class</include>
                            <include>**/*Spec.class</include>
                        </includes>
                        <systemPropertyVariables>
                            <net.java.truecommons.shed.ControlFlowException.traceable>true</net.java.truecommons.shed.ControlFlowException.traceable>
                        </systemPropertyVariables>
                    </configuration>
                </plugin>
                <plugin>
                    <artifactId>maven-failsafe-plugin</artifactId>
                    <configuration>
                        <parallel>methods</parallel>
                        <!-- Assume 90% blocking factor for I/O.
                             This is per CPU core.
                             -->
                        <threadCount>10</threadCount>
                        <!-- Setting -XX:+DisableExplicitGC would trigger an
                             endless loop because some tests check if the
                             garbage collection and the finalization kicked
                             in to close() open I/O resources (streams,
                             channels etc).
                             See http://www.oracle.com/technetwork/java/javase/tech/vmoptions-jsp-140102.html .
                             See http://www.oracle.com/technetwork/java/tuning-139912.html#section4.2.5 .
                             -->
                        <argLine>-Xmx650m</argLine>
                        <systemPropertyVariables>
                            <net.java.truecommons.shed.ControlFlowException.traceable>true</net.java.truecommons.shed.ControlFlowException.traceable>
                            <!-- While running the tests with isolated
                                 file system managers yields better performance
                                 it would also conceal any multithreading bugs
                                 in the classes under test, so it's generally
                                 discouraged. -->
                            <net.java.truevfs.access.isolateFsManager>false</net.java.truevfs.access.isolateFsManager>
                            <net.java.truevfs.comp.zip.forceZip64Ext>false</net.java.truevfs.comp.zip.forceZip64Ext>
                            <java.io.tmpdir>${java.io.tmpdir.it}</java.io.tmpdir>
                        </systemPropertyVariables>
                    </configuration>
                </plugin>
                <plugin>
                    <groupId>net.alchim31.maven</groupId>
                    <artifactId>scala-maven-plugin</artifactId>
                    <configuration>
                        <args>
                            <arg>-deprecation</arg>
                            <arg>-feature</arg>
                        </args>
                    </configuration>
                </plugin>
            </plugins>
        </pluginManagement>
    </build>

    <reporting>
        <plugins>
            <plugin>
                <artifactId>maven-javadoc-plugin</artifactId>
                <version>2.10.1</version>
                <configuration>
                    <links>
                        <link>http://www.bouncycastle.org/docs/docs1.6/</link>
                        <link>http://commons.apache.org/compress/apidocs/</link>
                        <link>http://findbugs.sourceforge.net/api/</link>
                    </links>
                </configuration>
                <reportSets>
                    <reportSet>
                        <id>default</id>
                    </reportSet>
                    <reportSet>
                        <id>aggregate</id>
                        <inherited>false</inherited>
                        <reports>
                            <report>aggregate</report>
                        </reports>
                    </reportSet>
                </reportSets>
            </plugin>
            <plugin>
                <artifactId>maven-jxr-plugin</artifactId>
                <version>2.5</version>
                <reportSets>
                    <reportSet>
                        <id>default</id>
                    </reportSet>
                    <reportSet>
                        <id>aggregate</id>
                        <inherited>false</inherited>
                        <reports>
                            <report>aggregate</report>
                        </reports>
                    </reportSet>
                </reportSets>
            </plugin>
            <plugin>
                <groupId>org.codehaus.mojo</groupId>
                <artifactId>clirr-maven-plugin</artifactId>
                <version>2.6.1</version>
            </plugin>
            <plugin>
                <groupId>org.codehaus.mojo</groupId>
                <artifactId>jdepend-maven-plugin</artifactId>
                <version>2.0</version>
            </plugin>
        </plugins>
    </reporting>

    <profiles>
        <profile>
            <id>non-transitive-test-sources-dependencies</id>
            <activation>
                <file>
                    <exists>src/test</exists>
                </file>
            </activation>
            <dependencies>
                <dependency>
                    <groupId>ch.qos.logback</groupId>
                    <artifactId>logback-classic</artifactId>
                    <scope>test</scope>
                </dependency>
            </dependencies>
        </profile>
        <profile>
            <id>integration-test</id>
            <build>
                <plugins>
                    <plugin>
                        <artifactId>maven-antrun-plugin</artifactId>
                        <executions>
                            <execution>
                                <id>create-it-directory</id>
                                <phase>pre-integration-test</phase>
                                <goals>
                                    <goal>run</goal>
                                </goals>
                                <configuration>
                                    <target name="create-it-directory">
                                        <mkdir dir="${java.io.tmpdir.it}" />
                                    </target>
                                </configuration>
                            </execution>
                        </executions>
                    </plugin>
                </plugins>
            </build>
        </profile>
    </profiles>
</project><|MERGE_RESOLUTION|>--- conflicted
+++ resolved
@@ -45,17 +45,10 @@
         <url>https://bitbucket.org/christian-schlichtherle/truevfs/issues</url>
     </issueManagement>
     <scm>
-<<<<<<< HEAD
-        <connection>scm:hg:https://hg.java.net/hg/truevfs~v1</connection>
-        <developerConnection>scm:hg:ssh://hg.java.net/truevfs~v1</developerConnection>
-        <url>http://java.net/projects/truevfs/sources/v1/show</url>
-        <tag>HEAD</tag>
-=======
         <connection>scm:hg:https://christian-schlichtherle@bitbucket.org/christian-schlichtherle/truevfs</connection>
         <developerConnection>scm:hg:ssh://hg@bitbucket.org/christian-schlichtherle/truevfs</developerConnection>
         <url>https://bitbucket.org/christian-schlichtherle/truevfs</url>
-        <tag>truevfs-0.11.1</tag>
->>>>>>> 4afd24ef
+        <tag>HEAD</tag>
     </scm>
 
     <distributionManagement>
