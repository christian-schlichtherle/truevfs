--- conflicted
+++ resolved
@@ -1,65 +1,62 @@
-<?xml version="1.0" encoding="UTF-8"?>
-<actions>
-        <action>
-            <actionName>run</actionName>
-            <goals>
-                <goal>process-classes</goal>
-                <goal>org.codehaus.mojo:exec-maven-plugin:1.1.1:exec</goal>
-            </goals>
-            <properties>
-                <exec.classpathScope>runtime</exec.classpathScope>
-                <exec.args>-classpath %classpath de.schlichtherle.truezip.io.samples.NZip</exec.args>
-                <exec.executable>java</exec.executable>
-            </properties>
-        </action>
-        <action>
-            <actionName>debug</actionName>
-            <goals>
-                <goal>process-classes</goal>
-                <goal>org.codehaus.mojo:exec-maven-plugin:1.1.1:exec</goal>
-            </goals>
-            <properties>
-                <exec.classpathScope>runtime</exec.classpathScope>
-                <exec.args>-Xdebug -Xrunjdwp:transport=dt_socket,server=n,address=${jpda.address} -classpath %classpath de.schlichtherle.truezip.io.samples.NZip</exec.args>
-                <jpda.listen>true</jpda.listen>
-                <exec.executable>java</exec.executable>
-            </properties>
-        </action>
-        <action>
-            <actionName>profile</actionName>
-            <goals>
-                <goal>process-classes</goal>
-                <goal>org.codehaus.mojo:exec-maven-plugin:1.1.1:exec</goal>
-            </goals>
-            <properties>
-                <exec.args>${profiler.args} -classpath %classpath de.schlichtherle.truezip.io.samples.NZip</exec.args>
-                <profiler.action>profile</profiler.action>
-                <exec.executable>${profiler.java}</exec.executable>
-            </properties>
-        </action>
-        <action>
-            <actionName>CUSTOM-package</actionName>
-            <displayName>package</displayName>
-            <goals>
-                <goal>package</goal>
-            </goals>
-        </action>
-        <action>
-<<<<<<< HEAD
-            <actionName>CUSTOM-Generate Javadoc JAR</actionName>
-            <displayName>Generate Javadoc JAR</displayName>
-            <goals>
-                <goal>generate-sources</goal>
-                <goal>javadoc:jar</goal>
-            </goals>
-        </action>
-        <action>
-=======
->>>>>>> daee7e32
-            <actionName>CUSTOM-site</actionName>
-            <displayName>site</displayName>
-            <goals>
-                <goal>site</goal>
-            </goals>
-        </action>
-    </actions>
+<?xml version="1.0" encoding="UTF-8"?>
+<actions>
+        <action>
+            <actionName>run</actionName>
+            <goals>
+                <goal>process-classes</goal>
+                <goal>org.codehaus.mojo:exec-maven-plugin:1.1.1:exec</goal>
+            </goals>
+            <properties>
+                <exec.classpathScope>runtime</exec.classpathScope>
+                <exec.args>-classpath %classpath de.schlichtherle.truezip.io.samples.NZip</exec.args>
+                <exec.executable>java</exec.executable>
+            </properties>
+        </action>
+        <action>
+            <actionName>debug</actionName>
+            <goals>
+                <goal>process-classes</goal>
+                <goal>org.codehaus.mojo:exec-maven-plugin:1.1.1:exec</goal>
+            </goals>
+            <properties>
+                <exec.classpathScope>runtime</exec.classpathScope>
+                <exec.args>-Xdebug -Xrunjdwp:transport=dt_socket,server=n,address=${jpda.address} -classpath %classpath de.schlichtherle.truezip.io.samples.NZip</exec.args>
+                <jpda.listen>true</jpda.listen>
+                <exec.executable>java</exec.executable>
+            </properties>
+        </action>
+        <action>
+            <actionName>profile</actionName>
+            <goals>
+                <goal>process-classes</goal>
+                <goal>org.codehaus.mojo:exec-maven-plugin:1.1.1:exec</goal>
+            </goals>
+            <properties>
+                <exec.args>${profiler.args} -classpath %classpath de.schlichtherle.truezip.io.samples.NZip</exec.args>
+                <profiler.action>profile</profiler.action>
+                <exec.executable>${profiler.java}</exec.executable>
+            </properties>
+        </action>
+        <action>
+            <actionName>CUSTOM-package</actionName>
+            <displayName>package</displayName>
+            <goals>
+                <goal>package</goal>
+            </goals>
+        </action>
+        <action>
+            <actionName>CUSTOM-Generate Javadoc JAR</actionName>
+            <displayName>Generate Javadoc JAR</displayName>
+            <goals>
+                <goal>generate-sources</goal>
+                <goal>javadoc:jar</goal>
+            </goals>
+        </action>
+        <action>
+            <actionName>CUSTOM-site</actionName>
+            <displayName>site</displayName>
+            <goals>
+                <goal>site</goal>
+            </goals>
+        </action>
+    </actions>